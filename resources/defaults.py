--- conflicted
+++ resolved
@@ -309,7 +309,7 @@
                     if is_key_enabled not in ["false", "0"]:
                         subprocess.run(["defaults", "write", "-g", key, "-bool", "true"])
 
-<<<<<<< HEAD
+                subprocess.run(["defaults", "write", "-g", "Amy.MenuBar2Beta", "-bool", "false"])
 
     def _check_amfipass_supported(self) -> None:
         """
@@ -337,7 +337,4 @@
         # Note: the cert will change
 
         self.constants.disable_amfi = False
-        self.constants.disable_cs_lv = False
-=======
-                subprocess.run(["defaults", "write", "-g", "Amy.MenuBar2Beta", "-bool", "false"])
->>>>>>> aa1739c1
+        self.constants.disable_cs_lv = False