# Copyright (C) 2020-2023, Dhinak G, Mykola Grymalyuk

import argparse
import atexit
import binascii
import logging
import math
import os
import plistlib
import re
import shutil
import subprocess
from pathlib import Path
import py_sip_xnu

from data import os_data, sip_data
from resources import constants, ioreg


def hexswap(input_hex: str):
    hex_pairs = [input_hex[i : i + 2] for i in range(0, len(input_hex), 2)]
    hex_rev = hex_pairs[::-1]
    hex_str = "".join(["".join(x) for x in hex_rev])
    return hex_str.upper()


def string_to_hex(input_string):
    if not (len(input_string) % 2) == 0:
        input_string = "0" + input_string
    input_string = hexswap(input_string)
    input_string = binascii.unhexlify(input_string)
    return input_string


def process_status(process_result):
    if process_result.returncode != 0:
        logging.info(f"Process failed with exit code {process_result.returncode}")
        logging.info(f"Please report the issue on the Discord server")
        raise Exception(f"Process result: \n{process_result.stdout.decode()}")


def human_fmt(num):
    for unit in ["B", "KB", "MB", "GB", "TB", "PB"]:
        if abs(num) < 1000.0:
            return "%3.1f %s" % (num, unit)
        num /= 1000.0
    return "%.1f %s" % (num, "EB")


def seconds_to_readable_time(seconds) -> str:
    """
    Convert seconds to a readable time format

    Parameters:
        seconds (int | float | str): Seconds to convert

    Returns:
        str: Readable time format
    """
    seconds = int(seconds)
    time = ""

<<<<<<< HEAD
    if seconds < 60:
=======
    if 0 <= seconds < 60:
>>>>>>> c8b02a8e
        return "Less than a minute "
    if seconds < 0:
        return "Indeterminate time "

    years, seconds = divmod(seconds, 31536000)
    days, seconds = divmod(seconds, 86400)
    hours, seconds = divmod(seconds, 3600)
    minutes, seconds = divmod(seconds, 60)

    if years > 0:
        return "Over a year"
    if days > 0:
        if days > 31:
            return "Over a month"
        time += f"{days}d "
    if hours > 0:
        time += f"{hours}h "
    if minutes > 0:
        time += f"{minutes}m "
    #if seconds > 0:
    #    time += f"{seconds}s"
    return time


def header(lines):
    lines = [i for i in lines if i is not None]
    total_length = len(max(lines, key=len)) + 4
    logging.info("#" * (total_length))
    for line in lines:
        left_side = math.floor(((total_length - 2 - len(line.strip())) / 2))
        logging.info("#" + " " * left_side + line.strip() + " " * (total_length - len("#" + " " * left_side + line.strip()) - 1) + "#")
    logging.info("#" * total_length)


RECOVERY_STATUS = None


def check_recovery():
    global RECOVERY_STATUS  # pylint: disable=global-statement # We need to cache the result

    if RECOVERY_STATUS is None:
        RECOVERY_STATUS = Path("/System/Library/BaseSystem").exists()

    return RECOVERY_STATUS


def get_disk_path():
    root_partition_info = plistlib.loads(subprocess.run("diskutil info -plist /".split(), stdout=subprocess.PIPE).stdout.decode().strip().encode())
    root_mount_path = root_partition_info["DeviceIdentifier"]
    root_mount_path = root_mount_path[:-2] if root_mount_path.count("s") > 1 else root_mount_path
    return root_mount_path

def check_if_root_is_apfs_snapshot():
    root_partition_info = plistlib.loads(subprocess.run("diskutil info -plist /".split(), stdout=subprocess.PIPE).stdout.decode().strip().encode())
    try:
        is_snapshotted = root_partition_info["APFSSnapshot"]
    except KeyError:
        is_snapshotted = False
    return is_snapshotted


def check_seal():
    # 'Snapshot Sealed' property is only listed on booted snapshots
    sealed = subprocess.run(["diskutil", "apfs", "list"], stdout=subprocess.PIPE, stderr=subprocess.STDOUT)
    if "Snapshot Sealed:           Yes" in sealed.stdout.decode():
        return True
    else:
        return False

def check_filesystem_type():
    # Expected to return 'apfs' or 'hfs'
    filesystem_type = plistlib.loads(subprocess.run(["diskutil", "info", "-plist", "/"], stdout=subprocess.PIPE).stdout.decode().strip().encode())
    return filesystem_type["FilesystemType"]


def csr_decode(os_sip):
    sip_int = py_sip_xnu.SipXnu().get_sip_status().value
    for i,  current_sip_bit in enumerate(sip_data.system_integrity_protection.csr_values):
        if sip_int & (1 << i):
            sip_data.system_integrity_protection.csr_values[current_sip_bit] = True

    # Can be adjusted to whatever OS needs patching
    sip_needs_change = all(sip_data.system_integrity_protection.csr_values[i] for i in os_sip)
    if sip_needs_change is True:
        return False
    else:
        return True


def friendly_hex(integer: int):
    return "{:02X}".format(integer)

sleep_process = None

def disable_sleep_while_running():
    global sleep_process
    logging.info("Disabling Idle Sleep")
    if sleep_process is None:
        # If sleep_process is active, we'll just keep it running
        sleep_process = subprocess.Popen(["caffeinate", "-d", "-i", "-s"], stdout=subprocess.PIPE, stderr=subprocess.PIPE)
    # Ensures that if we don't properly close the process, 'atexit' will for us
    atexit.register(enable_sleep_after_running)

def enable_sleep_after_running():
    global sleep_process
    if sleep_process:
        logging.info("Re-enabling Idle Sleep")
        sleep_process.kill()
        sleep_process = None


def check_kext_loaded(bundle_id: str) -> str:
    """
    Checks if a kext is loaded

    Parameters:
        bundle_id (str): The bundle ID of the kext to check

    Returns:
        str: The version of the kext if it is loaded, or "" if it is not loaded
    """
    # Name (Version) UUID <Linked Against>
    # no UUID for kextstat
    pattern = re.compile(re.escape(bundle_id) + r"\s+\((?P<version>.+)\)")

    args = ["kextstat", "-l", "-b", bundle_id]

    if Path("/usr/bin/kmutil").exists():
        args = ["kmutil", "showloaded", "--list-only", "--variant-suffix", "release", "--optional-identifier", bundle_id]

    kext_loaded = subprocess.run(args, stdout=subprocess.PIPE, stderr=subprocess.STDOUT)
    if kext_loaded.returncode != 0:
        return ""
    output = kext_loaded.stdout.decode()
    if not output.strip():
        return ""
    match = pattern.search(output)
    if match:
        return match.group("version")
    return ""


def check_oclp_boot():
    if get_nvram("OCLP-Version", "4D1FDA02-38C7-4A6A-9CC6-4BCCA8B30102", decode=True):
        return True
    else:
        return False


def check_monterey_wifi():
    IO80211ElCap = "com.apple.iokit.IO80211ElCap"
    CoreCaptureElCap = "com.apple.driver.corecaptureElCap"
    loaded_kexts: str = subprocess.run("kextcache".split(), stdout=subprocess.PIPE, stderr=subprocess.STDOUT).stdout.decode()
    if IO80211ElCap in loaded_kexts and CoreCaptureElCap in loaded_kexts:
        return True
    else:
        return False


def check_metal_support(device_probe, computer):
    if computer.gpus:
        for gpu in computer.gpus:
            if (
                (gpu.arch in [
                    device_probe.NVIDIA.Archs.Tesla,
                    device_probe.NVIDIA.Archs.Fermi,
                    device_probe.NVIDIA.Archs.Maxwell,
                    device_probe.NVIDIA.Archs.Pascal,
                    device_probe.AMD.Archs.TeraScale_1,
                    device_probe.AMD.Archs.TeraScale_2,
                    device_probe.Intel.Archs.Iron_Lake,
                    device_probe.Intel.Archs.Sandy_Bridge
                    ]
                )
            ):
                return False
    return True


def check_filevault_skip():
    # Check whether we can skip FileVault check with Root Patching
    nvram = get_nvram("OCLP-Settings", "4D1FDA02-38C7-4A6A-9CC6-4BCCA8B30102", decode=True)
    if nvram:
        if "-allow_fv" in nvram:
            return True
    return False


def check_secure_boot_model():
    sbm_byte = get_nvram("HardwareModel", "94B73556-2197-4702-82A8-3E1337DAFBFB", decode=False)
    if sbm_byte:
        sbm_byte = sbm_byte.replace(b"\x00", b"")
        sbm_string = sbm_byte.decode("utf-8")
        return sbm_string
    return None

def check_ap_security_policy():
    ap_security_policy_byte = get_nvram("AppleSecureBootPolicy", "94B73556-2197-4702-82A8-3E1337DAFBFB", decode=False)
    if ap_security_policy_byte:
        # Supported Apple Secure Boot Policy values:
        #     AppleImg4SbModeDisabled = 0,
        #     AppleImg4SbModeMedium   = 1,
        #     AppleImg4SbModeFull     = 2
        # Ref: https://github.com/acidanthera/OpenCorePkg/blob/f7c1a3d483fa2535b6a62c25a4f04017bfeee09a/Include/Apple/Protocol/AppleImg4Verification.h#L27-L31
        return int.from_bytes(ap_security_policy_byte, byteorder="little")
    return 0

def check_secure_boot_level():
    if check_secure_boot_model() in constants.Constants().sbm_values:
        # OpenCorePkg logic:
        #   - If a T2 Unit is used with ApECID, will return 2
        #   - Either x86legacy or T2 without ApECID, returns 1
        #   - Disabled, returns 0
        # Ref: https://github.com/acidanthera/OpenCorePkg/blob/f7c1a3d483fa2535b6a62c25a4f04017bfeee09a/Library/OcMainLib/OpenCoreUefi.c#L490-L502
        #
        # Genuine Mac logic:
        #   - On genuine non-T2 Macs, they always return 0
        #   - T2 Macs will return based on their Startup Policy (Full(2), Medium(1), Disabled(0))
        # Ref: https://support.apple.com/en-us/HT208198
        if check_ap_security_policy() != 0:
            return True
        else:
            return False
    return False


def patching_status(os_sip, os):
    # Detection for Root Patching
    sip_enabled = True  #  System Integrity Protection
    sbm_enabled = True  #  Secure Boot Status (SecureBootModel)
    fv_enabled = True  #   FileVault
    dosdude_patched = True

    gen6_kext = "/System/Library/Extension/AppleIntelHDGraphics.kext"
    gen7_kext = "/System/Library/Extension/AppleIntelHD3000Graphics.kext"


    sbm_enabled = check_secure_boot_level()

    if os > os_data.os_data.yosemite:
        sip_enabled = csr_decode(os_sip)
    else:
        sip_enabled = False

    if os > os_data.os_data.catalina and not check_filevault_skip():
        # Assume non-OCLP Macs do not have our APFS seal patch
        fv_status: str = subprocess.run("fdesetup status".split(), stdout=subprocess.PIPE, stderr=subprocess.STDOUT).stdout.decode()
        if "FileVault is Off" in fv_status:
            fv_enabled = False
    else:
        fv_enabled = False

    if not (Path(gen6_kext).exists() and Path(gen7_kext).exists()):
        dosdude_patched = False

    return sip_enabled, sbm_enabled, fv_enabled, dosdude_patched


clear = True


def disable_cls():
    global clear
    clear = False


def cls():
    global clear
    if not clear:
        return
    if check_cli_args() is None:
        # Our GUI does not support clear screen
        if not check_recovery():
            os.system("cls" if os.name == "nt" else "clear")
        else:
            logging.info("\u001Bc")

def check_command_line_tools():
    # Determine whether Command Line Tools exist
    # xcode-select -p
    xcode_select = subprocess.run("xcode-select -p".split(), stdout=subprocess.PIPE, stderr=subprocess.STDOUT)
    if xcode_select.returncode == 0:
        return True
    else:
        return False

def get_nvram(variable: str, uuid: str = None, *, decode: bool = False):
    # TODO: Properly fix for El Capitan, which does not print the XML representation even though we say to

    if uuid is not None:
        uuid += ":"
    else:
        uuid = ""

    nvram = ioreg.IORegistryEntryFromPath(ioreg.kIOMasterPortDefault, "IODeviceTree:/options".encode())

    value = ioreg.IORegistryEntryCreateCFProperty(nvram, f"{uuid}{variable}", ioreg.kCFAllocatorDefault, ioreg.kNilOptions)

    ioreg.IOObjectRelease(nvram)

    if not value:
        return None

    value = ioreg.corefoundation_to_native(value)

    if decode:
        if isinstance(value, bytes):
            try:
                value = value.strip(b"\0").decode()
            except UnicodeDecodeError:
                # Some sceanrios the firmware will throw garbage in
                # ie. iMac12,2 with FireWire boot-path
                value = None
        elif isinstance(value, str):
            value = value.strip("\0")
    return value


def get_rom(variable: str, *, decode: bool = False):
    # TODO: Properly fix for El Capitan, which does not print the XML representation even though we say to

    rom = ioreg.IORegistryEntryFromPath(ioreg.kIOMasterPortDefault, "IODeviceTree:/rom".encode())

    value = ioreg.IORegistryEntryCreateCFProperty(rom, variable, ioreg.kCFAllocatorDefault, ioreg.kNilOptions)

    ioreg.IOObjectRelease(rom)

    if not value:
        return None

    value = ioreg.corefoundation_to_native(value)

    if decode and isinstance(value, bytes):
        value = value.strip(b"\0").decode()
    return value

def get_firmware_vendor(*, decode: bool = False):
    efi = ioreg.IORegistryEntryFromPath(ioreg.kIOMasterPortDefault, "IODeviceTree:/efi".encode())
    value = ioreg.IORegistryEntryCreateCFProperty(efi, "firmware-vendor", ioreg.kCFAllocatorDefault, ioreg.kNilOptions)
    ioreg.IOObjectRelease(efi)

    if not value:
        return None

    value = ioreg.corefoundation_to_native(value)
    if decode:
        if isinstance(value, bytes):
            value = value.strip(b"\0").decode()
        elif isinstance(value, str):
            value = value.strip("\0")
    return value


def find_apfs_physical_volume(device):
    # ex: disk3s1s1
    # return: [disk0s2]
    disk_list = None
    physical_disks = []
    try:
        disk_list = plistlib.loads(subprocess.run(["diskutil", "info", "-plist", device], stdout=subprocess.PIPE).stdout)
    except TypeError:
        pass

    if disk_list:
        try:
            # Note: Fusion Drive Macs return multiple APFSPhysicalStores:
            # APFSPhysicalStores:
            #  - 0:
            #      APFSPhysicalStore: disk0s2
            #  - 1:
            #      APFSPhysicalStore: disk3s2
            for disk in disk_list["APFSPhysicalStores"]:
                physical_disks.append(disk["APFSPhysicalStore"])
        except KeyError:
            pass
    return physical_disks

def clean_device_path(device_path: str):
    # ex:
    #   'PciRoot(0x0)/Pci(0xA,0x0)/Sata(0x0,0x0,0x0)/HD(1,GPT,C0778F23-3765-4C8E-9BFA-D60C839E7D2D,0x28,0x64000)/EFI\OC\OpenCore.efi'
    #   'PciRoot(0x0)/Pci(0x1A,0x7)/USB(0x0,0x0)/USB(0x2,0x0)/HD(2,GPT,4E929909-2074-43BA-9773-61EBC110A670,0x64800,0x38E3000)/EFI\OC\OpenCore.efi'
    #   'PciRoot(0x0)/Pci(0x1A,0x7)/USB(0x0,0x0)/USB(0x1,0x0)/\EFI\OC\OpenCore.efi'
    # return:
    #   'C0778F23-3765-4C8E-9BFA-D60C839E7D2D'
    #   '4E929909-2074-43BA-9773-61EBC110A670'
    #   'None'

    if device_path:
        if not any(partition in device_path for partition in ["GPT", "MBR"]):
            return None
        device_path_array = device_path.split("/")
        # we can always assume [-1] is 'EFI\OC\OpenCore.efi'
        if len(device_path_array) >= 2:
            device_path_stripped = device_path_array[-2]
            device_path_root_array = device_path_stripped.split(",")
            if len(device_path_root_array) > 2:
                return device_path_root_array[2]
    return None


def find_disk_off_uuid(uuid):
    # Find disk by UUID
    disk_list = None
    try:
        disk_list = plistlib.loads(subprocess.run(["diskutil", "info", "-plist", uuid], stdout=subprocess.PIPE).stdout)
    except TypeError:
        pass
    if disk_list:
        try:
            return disk_list["DeviceIdentifier"]
        except KeyError:
            pass
    return None

def get_free_space(disk=None):
    """
    Get free space on disk in bytes

    Parameters:
        disk (str): Path to mounted disk (or folder on disk)

    Returns:
        int: Free space in bytes
    """
    if disk is None:
        disk = "/"

    total, used, free = shutil.disk_usage(disk)
    return free

def grab_mount_point_from_disk(disk):
    data = plistlib.loads(subprocess.run(f"diskutil info -plist {disk}".split(), stdout=subprocess.PIPE).stdout.decode().strip().encode())
    return data["MountPoint"]

def monitor_disk_output(disk):
    # Returns MB written on drive
    output = subprocess.check_output(["iostat", "-Id", disk])
    output = output.decode("utf-8")
    #  Grab second last entry (last is \n)
    output = output.split(" ")
    output = output[-2]
    return output


def get_preboot_uuid() -> str:
    """
    Get the UUID of the Preboot volume
    """
    args = ["ioreg", "-a", "-n", "chosen", "-p", "IODeviceTree", "-r"]
    output = plistlib.loads(subprocess.run(args, stdout=subprocess.PIPE).stdout)
    return output[0]["apfs-preboot-uuid"].strip(b"\0").decode()


def block_os_updaters():
    # Disables any processes that would be likely to mess with
    # the root volume while we're working with it.
    bad_processes = [
        "softwareupdate",
        "SoftwareUpdate",
        "Software Update",
        "MobileSoftwareUpdate",
    ]
    output = subprocess.check_output(["ps", "-ax"])
    lines = output.splitlines()
    for line in lines:
        entry = line.split()
        pid = entry[0].decode()
        current_process = entry[3].decode()
        for bad_process in bad_processes:
            if bad_process in current_process:
                if pid != "":
                    logging.info(f"Killing Process: {pid} - {current_process.split('/')[-1]}")
                    subprocess.run(["kill", "-9", pid])
                    break

def check_boot_mode():
    # Check whether we're in Safe Mode or not
    try:
        sys_plist = plistlib.loads(subprocess.run(["system_profiler", "SPSoftwareDataType"], stdout=subprocess.PIPE).stdout)
        return sys_plist[0]["_items"][0]["boot_mode"]
    except (KeyError, TypeError, plistlib.InvalidFileException):
        return None

def elevated(*args, **kwargs) -> subprocess.CompletedProcess:
    # When running through our GUI, we run as root, however we do not get uid 0
    # Best to assume CLI is running as root
    if os.getuid() == 0 or check_cli_args() is not None:
        return subprocess.run(*args, **kwargs)
    else:
        return subprocess.run(["sudo"] + [args[0][0]] + args[0][1:], **kwargs)


def check_cli_args():
    parser = argparse.ArgumentParser()
    parser.add_argument("--build", help="Build OpenCore", action="store_true", required=False)
    parser.add_argument("--verbose", help="Enable verbose boot", action="store_true", required=False)
    parser.add_argument("--debug_oc", help="Enable OpenCore DEBUG", action="store_true", required=False)
    parser.add_argument("--debug_kext", help="Enable kext DEBUG", action="store_true", required=False)
    parser.add_argument("--hide_picker", help="Hide OpenCore picker", action="store_true", required=False)
    parser.add_argument("--disable_sip", help="Disable SIP", action="store_true", required=False)
    parser.add_argument("--disable_smb", help="Disable SecureBootModel", action="store_true", required=False)
    parser.add_argument("--vault", help="Enable OpenCore Vaulting", action="store_true", required=False)
    parser.add_argument("--support_all", help="Allow OpenCore on natively supported Models", action="store_true", required=False)
    parser.add_argument("--firewire", help="Enable FireWire Booting", action="store_true", required=False)
    parser.add_argument("--nvme", help="Enable NVMe Booting", action="store_true", required=False)
    parser.add_argument("--wlan", help="Enable Wake on WLAN support", action="store_true", required=False)
    # parser.add_argument("--disable_amfi", help="Disable AMFI", action="store_true", required=False)
    parser.add_argument("--moderate_smbios", help="Moderate SMBIOS Patching", action="store_true", required=False)
    parser.add_argument("--disable_tb", help="Disable Thunderbolt on 2013-2014 MacBook Pros", action="store_true", required=False)
    parser.add_argument("--force_surplus", help="Force SurPlus in all newer OSes", action="store_true", required=False)

    # Building args requiring value values (ie. --model iMac12,2)
    parser.add_argument("--model", action="store", help="Set custom model", required=False)
    parser.add_argument("--disk", action="store", help="Specifies disk to install to", required=False)
    parser.add_argument("--smbios_spoof", action="store", help="Set SMBIOS patching mode", required=False)

    # sys_patch args
    parser.add_argument("--patch_sys_vol", help="Patches root volume", action="store_true", required=False)
    parser.add_argument("--unpatch_sys_vol", help="Unpatches root volume, EXPERIMENTAL", action="store_true", required=False)

    # validation args
    parser.add_argument("--validate", help="Runs Validation Tests for CI", action="store_true", required=False)

    # GUI args
    parser.add_argument("--gui_patch", help="Starts GUI in Root Patcher", action="store_true", required=False)
    parser.add_argument("--gui_unpatch", help="Starts GUI in Root Unpatcher", action="store_true", required=False)
    parser.add_argument("--auto_patch", help="Check if patches are needed and prompt user", action="store_true", required=False)
    parser.add_argument("--update_installed", help="Prompt user to finish updating via GUI", action="store_true", required=False)

    args = parser.parse_args()
    if not (args.build or args.patch_sys_vol or args.unpatch_sys_vol or args.validate or args.auto_patch):
        return None
    else:
        return args<|MERGE_RESOLUTION|>--- conflicted
+++ resolved
@@ -60,11 +60,7 @@
     seconds = int(seconds)
     time = ""
 
-<<<<<<< HEAD
-    if seconds < 60:
-=======
     if 0 <= seconds < 60:
->>>>>>> c8b02a8e
         return "Less than a minute "
     if seconds < 0:
         return "Indeterminate time "
