--- conflicted
+++ resolved
@@ -161,14 +161,9 @@
         self.software_demux = False  #        Enable Software Demux patch set
         self.force_vmm = False  #             Force VMM patch 
         self.custom_sip_value = None  #       Set custom SIP value
-<<<<<<< HEAD
         self.force_patch = False  #           Force patches even if system seal is broken
         self.cli_offline = False  #           Enables offline CLI
-        
-=======
         self.walkthrough = False  #           Enable Walkthrough
-
->>>>>>> 2ace1248
         self.legacy_accel_support = [
             os_data.os_data.mojave,
             os_data.os_data.catalina,
