# Class for handling macOS Security Patches, invocation from build.py
# Copyright (C) 2020-2023, Dhinak G, Mykola Grymalyuk

import logging
import binascii

from resources import constants, utilities, device_probe
from resources.build import support


class BuildSecurity:
    """
    Build Library for Security Patch Support

    Invoke from build.py
    """

    def __init__(self, model: str, global_constants: constants.Constants, config: dict) -> None:
        self.model: str = model
        self.config: dict = config
        self.constants: constants.Constants = global_constants
        self.computer: device_probe.Computer = self.constants.computer

        self._build()


    def _build(self) -> None:
        """
        Kick off Security Build Process
        """

        if self.constants.sip_status is False or self.constants.custom_sip_value:
            # Work-around 12.3 bug where Electron apps no longer launch with SIP lowered
            # Unknown whether this is intended behavior or not, revisit with 12.4
            logging.info("- Adding ipc_control_port_options=0 to boot-args")
            self.config["NVRAM"]["Add"]["7C436110-AB2A-4BBB-A880-FE41995C9F82"]["boot-args"] += " ipc_control_port_options=0"
            # Adds AutoPkgInstaller for Automatic OpenCore-Patcher installation
            # Only install if running the GUI (AutoPkg-Assets.pkg requires the GUI)
            if self.constants.wxpython_variant is True:
                support.BuildSupport(self.model, self.constants, self.config).enable_kext("AutoPkgInstaller.kext", self.constants.autopkg_version, self.constants.autopkg_path)
            if self.constants.custom_sip_value:
                logging.info(f"- Setting SIP value to: {self.constants.custom_sip_value}")
                self.config["NVRAM"]["Add"]["7C436110-AB2A-4BBB-A880-FE41995C9F82"]["csr-active-config"] = utilities.string_to_hex(self.constants.custom_sip_value.lstrip("0x"))
            elif self.constants.sip_status is False:
                logging.info("- Set SIP to allow Root Volume patching")
                self.config["NVRAM"]["Add"]["7C436110-AB2A-4BBB-A880-FE41995C9F82"]["csr-active-config"] = binascii.unhexlify("03080000")

            # apfs.kext has an undocumented boot-arg that allows FileVault usage on broken APFS seals (-arv_allow_fv)
            # This is however hidden behind kern.development, thus we patch _apfs_filevault_allowed to always return true
            # Note this function was added in 11.3 (20E232, 20.4), older builds do not support this (ie. 11.2.3)
            logging.info("- Allowing FileVault on Root Patched systems")
            support.BuildSupport(self.model, self.constants, self.config).get_item_by_kv(self.config["Kernel"]["Patch"], "Comment", "Force FileVault on Broken Seal")["Enabled"] = True
            # Lets us check in sys_patch.py if config supports FileVault
            self.config["NVRAM"]["Add"]["4D1FDA02-38C7-4A6A-9CC6-4BCCA8B30102"]["OCLP-Settings"] += " -allow_fv"

            # Patch KC UUID panics due to RSR installation
            # - Ref: https://github.com/dortania/OpenCore-Legacy-Patcher/issues/1019
            logging.info("- Enabling KC UUID mismatch patch")
            self.config["NVRAM"]["Add"]["7C436110-AB2A-4BBB-A880-FE41995C9F82"]["boot-args"] += " -nokcmismatchpanic"
            support.BuildSupport(self.model, self.constants, self.config).enable_kext("RSRHelper.kext", self.constants.rsrhelper_version, self.constants.rsrhelper_path)

        if self.constants.disable_cs_lv is True:
            # In Ventura, LV patch broke. For now, add AMFI arg
            # Before merging into mainline, this needs to be resolved
            if self.constants.disable_amfi is True:
                logging.info("- Disabling AMFI")
                self.config["NVRAM"]["Add"]["7C436110-AB2A-4BBB-A880-FE41995C9F82"]["boot-args"] += " amfi=0x80"
            else:
                logging.info("- Disabling Library Validation")
            support.BuildSupport(self.model, self.constants, self.config).get_item_by_kv(self.config["Kernel"]["Patch"], "Comment", "Disable Library Validation Enforcement")["Enabled"] = True
            support.BuildSupport(self.model, self.constants, self.config).get_item_by_kv(self.config["Kernel"]["Patch"], "Comment", "Disable _csr_check() in _vnode_check_signature")["Enabled"] = True
            self.config["NVRAM"]["Add"]["4D1FDA02-38C7-4A6A-9CC6-4BCCA8B30102"]["OCLP-Settings"] += " -allow_amfi"
            # CSLVFixup simply patches out __RESTRICT and __restrict out of the Music.app Binary
            # Ref: https://pewpewthespells.com/blog/blocking_code_injection_on_ios_and_os_x.html
            support.BuildSupport(self.model, self.constants, self.config).enable_kext("CSLVFixup.kext", self.constants.cslvfixup_version, self.constants.cslvfixup_path)

        if self.constants.secure_status is False:
            logging.info("- Disabling SecureBootModel")
<<<<<<< HEAD
            self.config["Misc"]["Security"]["SecureBootModel"] = "Disabled"
=======
            self.config["Misc"]["Security"]["SecureBootModel"] = "Disabled"
            if self.constants.force_vmm is True:
                logging.info("- Forcing VMM patchset to support OTA updates")
                support.BuildSupport(self.model, self.constants, self.config).get_item_by_kv(self.config["Kernel"]["Patch"], "Comment", "Reroute kern.hv_vmm_present patch (1)")["Enabled"] = True
                support.BuildSupport(self.model, self.constants, self.config).get_item_by_kv(self.config["Kernel"]["Patch"], "Comment", "Reroute kern.hv_vmm_present patch (2) Legacy")["Enabled"] = True
                support.BuildSupport(self.model, self.constants, self.config).get_item_by_kv(self.config["Kernel"]["Patch"], "Comment", "Reroute kern.hv_vmm_present patch (2) Ventura")["Enabled"] = True

        logging.info("- Enabling AMFIPass")
        support.BuildSupport(self.model, self.constants, self.config).enable_kext("AMFIPass.kext", self.constants.amfipass_version, self.constants.amfipass_path)
>>>>>>> 12395acc
<|MERGE_RESOLUTION|>--- conflicted
+++ resolved
@@ -76,16 +76,7 @@
 
         if self.constants.secure_status is False:
             logging.info("- Disabling SecureBootModel")
-<<<<<<< HEAD
             self.config["Misc"]["Security"]["SecureBootModel"] = "Disabled"
-=======
-            self.config["Misc"]["Security"]["SecureBootModel"] = "Disabled"
-            if self.constants.force_vmm is True:
-                logging.info("- Forcing VMM patchset to support OTA updates")
-                support.BuildSupport(self.model, self.constants, self.config).get_item_by_kv(self.config["Kernel"]["Patch"], "Comment", "Reroute kern.hv_vmm_present patch (1)")["Enabled"] = True
-                support.BuildSupport(self.model, self.constants, self.config).get_item_by_kv(self.config["Kernel"]["Patch"], "Comment", "Reroute kern.hv_vmm_present patch (2) Legacy")["Enabled"] = True
-                support.BuildSupport(self.model, self.constants, self.config).get_item_by_kv(self.config["Kernel"]["Patch"], "Comment", "Reroute kern.hv_vmm_present patch (2) Ventura")["Enabled"] = True
-
+            
         logging.info("- Enabling AMFIPass")
-        support.BuildSupport(self.model, self.constants, self.config).enable_kext("AMFIPass.kext", self.constants.amfipass_version, self.constants.amfipass_path)
->>>>>>> 12395acc
+        support.BuildSupport(self.model, self.constants, self.config).enable_kext("AMFIPass.kext", self.constants.amfipass_version, self.constants.amfipass_path)