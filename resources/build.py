# Commands for building the EFI and SMBIOS
# Copyright (C) 2020-2022, Dhinak G, Mykola Grymalyuk

import binascii
import copy
import pickle
import plistlib
import shutil
import subprocess
import uuid
import zipfile
import ast
from pathlib import Path
from datetime import date

from resources import constants, utilities, device_probe, generate_smbios
from data import smbios_data, bluetooth_data, cpu_data, os_data, model_array


def rmtree_handler(func, path, exc_info):
    if exc_info[0] == FileNotFoundError:
        return
    raise  # pylint: disable=misplaced-bare-raise


class BuildOpenCore:
    def __init__(self, model, versions):
        self.model = model
        self.config = None
        self.constants: constants.Constants = versions
        self.computer = self.constants.computer
        self.gfx0_path = None

    def disk_type(self):
        drive_host_info = plistlib.loads(subprocess.run(f"diskutil info -plist {self.constants.disk}".split(), stdout=subprocess.PIPE).stdout.decode().strip().encode())
        sd_type = drive_host_info["MediaName"]
        try:
            ssd_type = drive_host_info["SolidState"]
        except KeyError:
            ssd_type = False
        # Array filled with common SD Card names
        # Note most USB-based SD Card readers generally report as "Storage Device", and no reliable way to detect further
        if sd_type in ["SD Card Reader", "SD/MMC"]:
            print("- Adding SD Card icon")
            shutil.copy(self.constants.icon_path_sd, self.constants.opencore_release_folder)
        elif ssd_type is True:
            print("- Adding SSD icon")
            shutil.copy(self.constants.icon_path_ssd, self.constants.opencore_release_folder)
        elif drive_host_info["BusProtocol"] == "USB":
            print("- Adding External USB Drive icon")
            shutil.copy(self.constants.icon_path_external, self.constants.opencore_release_folder)
        else:
            print("- Adding Internal Drive icon")
            shutil.copy(self.constants.icon_path_internal, self.constants.opencore_release_folder)

    def chainload_diags(self):
        Path(self.constants.opencore_release_folder / Path("System/Library/CoreServices/.diagnostics/Drivers/HardwareDrivers")).mkdir(parents=True, exist_ok=True)
        if self.constants.boot_efi is True:
            path_oc_loader = self.constants.opencore_release_folder / Path("EFI/BOOT/BOOTx64.efi")
        else:
            path_oc_loader = self.constants.opencore_release_folder / Path("System/Library/CoreServices/boot.efi")
        shutil.move(path_oc_loader, self.constants.opencore_release_folder / Path("System/Library/CoreServices/.diagnostics/Drivers/HardwareDrivers/Product.efi"))
        shutil.copy(self.constants.diags_launcher_path, self.constants.opencore_release_folder)
        shutil.move(self.constants.opencore_release_folder / Path("diags.efi"), self.constants.opencore_release_folder / Path("boot.efi"))

    def build_efi(self):
        utilities.cls()
        if not self.constants.custom_model:
            print(f"Building Configuration on model: {self.model}")
        else:
            print(f"Building Configuration for external model: {self.model}")
        if not Path(self.constants.build_path).exists():
            Path(self.constants.build_path).mkdir()
            print("Created build folder")
        else:
            print("Build folder already present, skipping")

        if Path(self.constants.opencore_zip_copied).exists():
            print("Deleting old copy of OpenCore zip")
            Path(self.constants.opencore_zip_copied).unlink()
        if Path(self.constants.opencore_release_folder).exists():
            print("Deleting old copy of OpenCore folder")
            shutil.rmtree(self.constants.opencore_release_folder, onerror=rmtree_handler, ignore_errors=True)

        print(f"\n- Adding OpenCore v{self.constants.opencore_version} {self.constants.opencore_build}")
        shutil.copy(self.constants.opencore_zip_source, self.constants.build_path)
        zipfile.ZipFile(self.constants.opencore_zip_copied).extractall(self.constants.build_path)

        print("- Adding config.plist for OpenCore")
        # Setup config.plist for editing
        shutil.copy(self.constants.plist_template, self.constants.oc_folder)
        self.config = plistlib.load(Path(self.constants.plist_path).open("rb"))

        # Set revision in config
        self.config["#Revision"]["Build-Version"] = f"{self.constants.patcher_version} - {date.today()}"
        if not self.constants.custom_model:
            self.config["#Revision"]["Build-Type"] = "OpenCore Built on Target Machine"
            computer_copy = copy.copy(self.computer)
            computer_copy.ioregistry = None
            self.config["#Revision"]["Hardware-Probe"] = pickle.dumps(computer_copy)
        else:
            self.config["#Revision"]["Build-Type"] = "OpenCore Built for External Machine"
        self.config["#Revision"]["OpenCore-Version"] = f"{self.constants.opencore_version} - {self.constants.opencore_build} - {self.constants.opencore_commit}"
        self.config["#Revision"]["Original-Model"] = self.model
        self.config["NVRAM"]["Add"]["4D1FDA02-38C7-4A6A-9CC6-4BCCA8B30102"]["OCLP-Version"] = f"{self.constants.patcher_version}"
        self.config["NVRAM"]["Add"]["4D1FDA02-38C7-4A6A-9CC6-4BCCA8B30102"]["OCLP-Model"] = self.model

        for name, version, path, check in [
            # Essential kexts
            ("Lilu.kext", self.constants.lilu_version, self.constants.lilu_path, lambda: True),
            ("WhateverGreen.kext", self.constants.whatevergreen_version, self.constants.whatevergreen_path, lambda: self.constants.allow_oc_everywhere is False and self.constants.serial_settings != "None"),
            ("RestrictEvents.kext", self.constants.restrictevents_version, self.constants.restrictevents_path, lambda: self.model in model_array.MacPro),
            ("SMC-Spoof.kext", self.constants.smcspoof_version, self.constants.smcspoof_path, lambda: self.constants.allow_oc_everywhere is False and self.constants.serial_settings != "None"),
            # CPU patches
            ("AppleMCEReporterDisabler.kext", self.constants.mce_version, self.constants.mce_path, lambda: (self.model.startswith("MacPro") or self.model.startswith("Xserve")) and self.constants.serial_settings != "None"),
            ("AAAMouSSE.kext", self.constants.mousse_version, self.constants.mousse_path, lambda: smbios_data.smbios_dictionary[self.model]["CPU Generation"] <= cpu_data.cpu_data.penryn.value),
            (
                "telemetrap.kext",
                self.constants.telemetrap_version,
                self.constants.telemetrap_path,
                lambda: smbios_data.smbios_dictionary[self.model]["CPU Generation"] <= cpu_data.cpu_data.penryn.value,
            ),
            (
                "CPUFriend.kext",
                self.constants.cpufriend_version,
                self.constants.cpufriend_path,
                lambda: self.model not in ["iMac7,1", "Xserve2,1", "Dortania1,1"] and self.constants.allow_oc_everywhere is False and self.constants.disallow_cpufriend is False and self.constants.serial_settings != "None",
            ),
            # Legacy audio
            (
                "AppleALC.kext",
                self.constants.applealc_version,
                self.constants.applealc_path,
                lambda: (self.model in model_array.LegacyAudio or self.model in model_array.MacPro) and self.constants.set_alc_usage is True,
            ),
            # IDE patch
            ("AppleIntelPIIXATA.kext", self.constants.piixata_version, self.constants.piixata_path, lambda: "PATA" in smbios_data.smbios_dictionary[self.model]["Stock Storage"]),
            # Misc
            ("DebugEnhancer.kext", self.constants.debugenhancer_version, self.constants.debugenhancer_path, lambda: self.constants.kext_debug is True),
            ("AppleUSBTrackpad.kext", self.constants.apple_trackpad, self.constants.apple_trackpad_path, lambda: self.model in ["MacBook4,1", "MacBook5,2"]),
        ]:
            self.enable_kext(name, version, path, check)

        if self.constants.allow_oc_everywhere is False or self.constants.allow_native_spoofs is True:
            if self.constants.serial_settings == "None":
                # Credit to Parrotgeek1 for boot.efi and hv_vmm_present patch sets
                # print("- Enabling Board ID exemption patch")
                # self.get_item_by_kv(self.config["Booter"]["Patch"], "Comment", "Skip Board ID check")["Enabled"] = True

                print("- Enabling VMM exemption patch")
                self.get_item_by_kv(self.config["Kernel"]["Patch"], "Comment", "Reroute kern.hv_vmm_present patch (1)")["Enabled"] = True
                self.get_item_by_kv(self.config["Kernel"]["Patch"], "Comment", "Reroute kern.hv_vmm_present patch (2)")["Enabled"] = True

                # Patch HW_BID to OC_BID
                # Set OC_BID to iMac18,1 Board ID (Mac-F60DEB81FF30ACF6)
                # Goal is to only allow OS booting through OCLP, otherwise failing
                print("- Enabling HW_BID reroute")
                self.get_item_by_kv(self.config["Booter"]["Patch"], "Comment", "Reroute HW_BID to OC_BID")["Enabled"] = True
                self.config["NVRAM"]["Add"]["4D1EDE05-38C7-4A6A-9CC6-4BCCA8B38C14"]["OC_BID"] = "Mac-BE088AF8C5EB4FA2"
                self.config["NVRAM"]["Delete"]["4D1EDE05-38C7-4A6A-9CC6-4BCCA8B38C14"] += ["OC_BID"]
            else:
                print("- Enabling SMC exemption patch")
                self.get_item_by_kv(self.config["Kernel"]["Patch"], "Identifier", "com.apple.driver.AppleSMC")["Enabled"] = True

        if self.get_kext_by_bundle_path("Lilu.kext")["Enabled"] is True:
            # Required for Lilu in 11.0+
            self.config["Kernel"]["Quirks"]["DisableLinkeditJettison"] = True

        if self.constants.fu_status is True:
            # Enable FeatureUnlock.kext
            self.enable_kext("FeatureUnlock.kext", self.constants.featureunlock_version, self.constants.featureunlock_path)
            if self.constants.fu_arguments is not None:
                print(f"- Adding additional FeatureUnlock args: {self.constants.fu_arguments}")
                self.config["NVRAM"]["Add"]["7C436110-AB2A-4BBB-A880-FE41995C9F82"]["boot-args"] += self.constants.fu_arguments

        if smbios_data.smbios_dictionary[self.model]["CPU Generation"] <= cpu_data.cpu_data.sandy_bridge.value or self.constants.disable_xcpm is True:
            # With macOS 12.3 Beta 1, Apple dropped the 'plugin-type' check within X86PlatformPlugin
            # Because of this, X86PP will match onto the CPU instead of ACPI_SMC_PlatformPlugin
            # This causes power management to break on pre-Ivy Bridge CPUs as they don't have correct
            # power management tables provided.
            # This patch will simply increase ASPP's 'IOProbeScore' to outmatch X86PP
            print("- Overriding ACPI SMC matching")
            self.enable_kext("ASPP-Override.kext", self.constants.aspp_override_version, self.constants.aspp_override_path)
            if self.constants.disable_xcpm is True:
                # Only inject on older OSes if user requests
                self.get_item_by_kv(self.config["Kernel"]["Add"], "BundlePath", "ASPP-Override.kext")["MinKernel"] = ""

        if self.model in ["MacBookPro6,1", "MacBookPro6,2", "MacBookPro9,1", "MacBookPro10,1"]:
            # Modded RestrictEvents with displaypolicyd blocked to fix dGPU switching
            self.enable_kext("RestrictEvents.kext", self.constants.restrictevents_mbp_version, self.constants.restrictevents_mbp_path)

        if not self.constants.custom_model and self.constants.computer.ethernet:
            for controller in self.constants.computer.ethernet:
                if isinstance(controller, device_probe.BroadcomEthernet) and controller.chipset == device_probe.BroadcomEthernet.Chipsets.AppleBCM5701Ethernet:
                    if smbios_data.smbios_dictionary[self.model]["CPU Generation"] < cpu_data.cpu_data.ivy_bridge.value:
                        # Required due to Big Sur's BCM5701 requiring VT-D support
                        # Applicable for pre-Ivy Bridge models
                        if self.get_kext_by_bundle_path("CatalinaBCM5701Ethernet.kext")["Enabled"] is False:
                            self.enable_kext("CatalinaBCM5701Ethernet.kext", self.constants.bcm570_version, self.constants.bcm570_path)
                elif isinstance(controller, device_probe.IntelEthernet) and controller.chipset == device_probe.IntelEthernet.Chipsets.AppleIntelI210Ethernet:
                    if smbios_data.smbios_dictionary[self.model]["CPU Generation"] < cpu_data.cpu_data.ivy_bridge.value:
                        # Apple's IOSkywalkFamily in DriverKit requires VT-D support
                        # Applicable for pre-Ivy Bridge models
                        if self.get_kext_by_bundle_path("CatalinaIntelI210Ethernet.kext")["Enabled"] is False:
                            self.enable_kext("CatalinaIntelI210Ethernet.kext", self.constants.i210_version, self.constants.i210_path)
                elif isinstance(controller, device_probe.NVIDIAEthernet):
                    if self.get_kext_by_bundle_path("nForceEthernet.kext")["Enabled"] is False:
                        self.enable_kext("nForceEthernet.kext", self.constants.nforce_version, self.constants.nforce_path)
                elif isinstance(controller, device_probe.Marvell) or  isinstance(controller, device_probe.SysKonnect):
                    if self.get_kext_by_bundle_path("MarvelYukonEthernet.kext")["Enabled"] is False:
                        self.enable_kext("MarvelYukonEthernet.kext", self.constants.marvel_version, self.constants.marvel_path)
        else:
            if smbios_data.smbios_dictionary[self.model]["Ethernet Chipset"] == "Broadcom":
                if smbios_data.smbios_dictionary[self.model]["CPU Generation"] < cpu_data.cpu_data.ivy_bridge.value:
                    # Required due to Big Sur's BCM5701 requiring VT-D support
                    # Applicable for pre-Ivy Bridge models
                    self.enable_kext("CatalinaBCM5701Ethernet.kext", self.constants.bcm570_version, self.constants.bcm570_path)
            elif smbios_data.smbios_dictionary[self.model]["Ethernet Chipset"] == "Nvidia":
                self.enable_kext("nForceEthernet.kext", self.constants.nforce_version, self.constants.nforce_path)
            elif smbios_data.smbios_dictionary[self.model]["Ethernet Chipset"] == "Marvell":
                self.enable_kext("MarvelYukonEthernet.kext", self.constants.marvel_version, self.constants.marvel_path)

        # i3 Ivy Bridge iMacs don't support RDRAND
        # However for prebuilt, assume they do
        if (not self.constants.custom_model and "RDRAND" not in self.computer.cpu.flags) or \
            (smbios_data.smbios_dictionary[self.model]["CPU Generation"] <= cpu_data.cpu_data.sandy_bridge.value):
            # Ref: https://github.com/reenigneorcim/SurPlus
            # Enable for all systems missing RDRAND support
            print("- Adding SurPlus Patch for Race Condition")
            self.get_item_by_kv(self.config["Kernel"]["Patch"], "Comment", "SurPlus v1 - PART 1 of 2 - Patch read_erandom (inlined in _early_random)")["Enabled"] = True
            self.get_item_by_kv(self.config["Kernel"]["Patch"], "Comment", "SurPlus v1 - PART 2 of 2 - Patch register_and_init_prng")["Enabled"] = True
            if self.constants.force_surplus is True:
                # Syncretic forces SurPlus to only run on Beta 7 and older by default for saftey reasons
                # If users desires, allow forcing in newer OSes
                print("- Allowing SurPlus on all newer OSes")
                self.get_item_by_kv(self.config["Kernel"]["Patch"], "Comment", "SurPlus v1 - PART 1 of 2 - Patch read_erandom (inlined in _early_random)")["MaxKernel"] = ""
                self.get_item_by_kv(self.config["Kernel"]["Patch"], "Comment", "SurPlus v1 - PART 2 of 2 - Patch register_and_init_prng")["MaxKernel"] = ""

        # In macOS 12.4 and 12.5 Beta 1, Apple added AVX1.0 usage in AppleFSCompressionTypeZlib
        # Pre-Sandy Bridge CPUs don't support AVX1.0, thus we'll downgrade the kext to 12.3.1's
        # Currently a (hopefully) temporary workaround for the issue, proper fix needs to be investigated
        # Ref:
        #    https://forums.macrumors.com/threads/macos-12-monterey-on-unsupported-macs-thread.2299557/post-31120235
        #    https://forums.macrumors.com/threads/monterand-probably-the-start-of-an-ongoing-saga.2320479/post-31123553

        # To verify the non-AVX kext is used, check IOService for 'com_apple_AppleFSCompression_NoAVXCompressionTypeZlib'
        if smbios_data.smbios_dictionary[self.model]["CPU Generation"] < cpu_data.cpu_data.sandy_bridge.value:
            self.enable_kext("NoAVXFSCompressionTypeZlib.kext", self.constants.apfs_zlib_version, self.constants.apfs_zlib_path)

        if not self.constants.custom_model and (self.constants.allow_oc_everywhere is True or self.model in model_array.MacPro):
            # Use Innie's same logic:
            # https://github.com/cdf/Innie/blob/v1.3.0/Innie/Innie.cpp#L90-L97
            for i, controller in enumerate(self.computer.storage):
                print(f"- Fixing PCIe Storage Controller ({i + 1}) reporting")
                if controller.pci_path:
                    self.config["DeviceProperties"]["Add"][controller.pci_path] = {"built-in": 1}
                else:
                    print(f"- Failed to find Device path for PCIe Storage Controller {i}, falling back to Innie")
                    if self.get_kext_by_bundle_path("Innie.kext")["Enabled"] is False:
                        self.enable_kext("Innie.kext", self.constants.innie_version, self.constants.innie_path)
            if not self.computer.storage:
                print("- No PCIe Storage Controllers found to fix")

        if not self.constants.custom_model and self.constants.allow_nvme_fixing is True:
            nvme_devices = [i for i in self.computer.storage if isinstance(i, device_probe.NVMeController)]
            for i, controller in enumerate(nvme_devices):
                print(f"- Found 3rd Party NVMe SSD ({i + 1}): {utilities.friendly_hex(controller.vendor_id)}:{utilities.friendly_hex(controller.device_id)}")
                self.config["#Revision"][f"Hardware-NVMe-{i}"] = f"{utilities.friendly_hex(controller.vendor_id)}:{utilities.friendly_hex(controller.device_id)}"

                # Disable Bit 0 (L0s), enable Bit 1 (L1)
                nvme_aspm = (controller.aspm & (~0b11)) | 0b10

                if controller.pci_path:
                    print(f"- Found NVMe ({i}) at {controller.pci_path}")
                    self.config["DeviceProperties"]["Add"].setdefault(controller.pci_path, {})["pci-aspm-default"] = nvme_aspm
                    self.config["DeviceProperties"]["Add"][controller.pci_path.rpartition("/")[0]] = {"pci-aspm-default": nvme_aspm}
                else:
                    if "-nvmefaspm" not in self.config["NVRAM"]["Add"]["7C436110-AB2A-4BBB-A880-FE41995C9F82"]["boot-args"]:
                        print("- Falling back to -nvmefaspm")
                        self.config["NVRAM"]["Add"]["7C436110-AB2A-4BBB-A880-FE41995C9F82"]["boot-args"] += " -nvmefaspm"

                if (controller.vendor_id != 0x144D and controller.device_id != 0xA804):
                    # Avoid injecting NVMeFix when a native Apple NVMe drive is present
                    # https://github.com/acidanthera/NVMeFix/blob/1.0.9/NVMeFix/NVMeFix.cpp#L220-L225
                    if self.get_kext_by_bundle_path("NVMeFix.kext")["Enabled"] is False:
                        self.enable_kext("NVMeFix.kext", self.constants.nvmefix_version, self.constants.nvmefix_path)

            if not nvme_devices:
                print("- No 3rd Party NVMe drives found")

        def wifi_fake_id(self):
            self.enable_kext("AirportBrcmFixup.kext", self.constants.airportbcrmfixup_version, self.constants.airportbcrmfixup_path)
            self.get_kext_by_bundle_path("AirportBrcmFixup.kext/Contents/PlugIns/AirPortBrcmNIC_Injector.kext")["Enabled"] = True
            if not self.constants.custom_model and self.computer.wifi and self.computer.wifi.pci_path:
                arpt_path = self.computer.wifi.pci_path
                print(f"- Found ARPT device at {arpt_path}")
            else:
                try:
                    smbios_data.smbios_dictionary[self.model]["nForce Chipset"]
                    # Nvidia chipsets all have the same path to ARPT
                    arpt_path = "PciRoot(0x0)/Pci(0x15,0x0)/Pci(0x0,0x0)"
                except KeyError:
                    if self.model in ("iMac7,1", "iMac8,1", "MacPro3,1", "MacBookPro4,1"):
                        arpt_path = "PciRoot(0x0)/Pci(0x1C,0x4)/Pci(0x0,0x0)"
                    elif self.model in ("iMac13,1", "iMac13,2"):
                        arpt_path = "PciRoot(0x0)/Pci(0x1C,0x3)/Pci(0x0,0x0)"
                    elif self.model in ("MacPro4,1", "MacPro5,1"):
                        arpt_path = "PciRoot(0x0)/Pci(0x1C,0x5)/Pci(0x0,0x0)"
                    else:
                        # Assumes we have a laptop with Intel chipset
                        # iMac11,x-12,x also apply
                        arpt_path = "PciRoot(0x0)/Pci(0x1C,0x1)/Pci(0x0,0x0)"
                print(f"- Using known DevicePath {arpt_path}")
            # self.config["DeviceProperties"]["Add"][arpt_path] = {"device-id": binascii.unhexlify("ba430000"), "compatible": "pci14e4,43ba"}

            if not self.constants.custom_model and self.computer.wifi and self.constants.validate is False and self.computer.wifi.country_code:
                print(f"- Applying fake ID for WiFi, setting Country Code: {self.computer.wifi.country_code}")
                self.config["DeviceProperties"]["Add"][arpt_path] = {"brcmfx-country": self.computer.wifi.country_code}
            if self.constants.enable_wake_on_wlan is True:
                print("- Enabling Wake on WLAN support")
                self.config["NVRAM"]["Add"]["7C436110-AB2A-4BBB-A880-FE41995C9F82"]["boot-args"] += f" -brcmfxwowl"

        # WiFi patches
        if not self.constants.custom_model:
            if self.computer.wifi:
                print(f"- Found Wireless Device {utilities.friendly_hex(self.computer.wifi.vendor_id)}:{utilities.friendly_hex(self.computer.wifi.device_id)}")
                self.config["#Revision"]["Hardware-Wifi"] = f"{utilities.friendly_hex(self.computer.wifi.vendor_id)}:{utilities.friendly_hex(self.computer.wifi.device_id)}"
        else:
            print("- Unable to run Wireless hardware detection")

        if not self.constants.custom_model:
            if self.computer.wifi:
                if isinstance(self.computer.wifi, device_probe.Broadcom):
                    # This works around OCLP spoofing the Wifi card and therefore unable to actually detect the correct device
                    if self.computer.wifi.chipset == device_probe.Broadcom.Chipsets.AirportBrcmNIC and self.constants.validate is False and self.computer.wifi.country_code:
                        self.enable_kext("AirportBrcmFixup.kext", self.constants.airportbcrmfixup_version, self.constants.airportbcrmfixup_path)
                        print(f"- Setting Wireless Card's Country Code: {self.computer.wifi.country_code}")
                        if self.computer.wifi.pci_path:
                            arpt_path = self.computer.wifi.pci_path
                            print(f"- Found ARPT device at {arpt_path}")
                            self.config["DeviceProperties"]["Add"][arpt_path] = {"brcmfx-country": self.computer.wifi.country_code}
                        else:
                            self.config["NVRAM"]["Add"]["7C436110-AB2A-4BBB-A880-FE41995C9F82"]["boot-args"] += f" brcmfx-country={self.computer.wifi.country_code}"
                        if self.constants.enable_wake_on_wlan is True:
                            print("- Enabling Wake on WLAN support")
                            self.config["NVRAM"]["Add"]["7C436110-AB2A-4BBB-A880-FE41995C9F82"]["boot-args"] += f" -brcmfxwowl"
                    elif self.computer.wifi.chipset == device_probe.Broadcom.Chipsets.AirPortBrcm4360:
                        wifi_fake_id(self)
                    elif self.computer.wifi.chipset == device_probe.Broadcom.Chipsets.AirPortBrcm4331:
                        self.enable_kext("corecaptureElCap.kext", self.constants.corecaptureelcap_version, self.constants.corecaptureelcap_path)
                        self.enable_kext("IO80211ElCap.kext", self.constants.io80211elcap_version, self.constants.io80211elcap_path)
                        self.get_kext_by_bundle_path("IO80211ElCap.kext/Contents/PlugIns/AirPortBrcm4331.kext")["Enabled"] = True
                    elif self.computer.wifi.chipset == device_probe.Broadcom.Chipsets.AirPortBrcm43224:
                        self.enable_kext("corecaptureElCap.kext", self.constants.corecaptureelcap_version, self.constants.corecaptureelcap_path)
                        self.enable_kext("IO80211ElCap.kext", self.constants.io80211elcap_version, self.constants.io80211elcap_path)
                        self.get_kext_by_bundle_path("IO80211ElCap.kext/Contents/PlugIns/AppleAirPortBrcm43224.kext")["Enabled"] = True
                elif isinstance(self.computer.wifi, device_probe.Atheros) and self.computer.wifi.chipset == device_probe.Atheros.Chipsets.AirPortAtheros40:
                    self.enable_kext("corecaptureElCap.kext", self.constants.corecaptureelcap_version, self.constants.corecaptureelcap_path)
                    self.enable_kext("IO80211ElCap.kext", self.constants.io80211elcap_version, self.constants.io80211elcap_path)
                    self.get_kext_by_bundle_path("IO80211ElCap.kext/Contents/PlugIns/AirPortAtheros40.kext")["Enabled"] = True
        else:
            if smbios_data.smbios_dictionary[self.model]["Wireless Model"] == device_probe.Broadcom.Chipsets.AirPortBrcm4360:
                print("- Enabling BCM943224 and BCM94331 Networking Support")
                wifi_fake_id(self)
            elif smbios_data.smbios_dictionary[self.model]["Wireless Model"] == device_probe.Broadcom.Chipsets.AirPortBrcm4331:
                print("- Enabling BCM94328 Networking Support")
                self.enable_kext("corecaptureElCap.kext", self.constants.corecaptureelcap_version, self.constants.corecaptureelcap_path)
                self.enable_kext("IO80211ElCap.kext", self.constants.io80211elcap_version, self.constants.io80211elcap_path)
                self.get_kext_by_bundle_path("IO80211ElCap.kext/Contents/PlugIns/AirPortBrcm4331.kext")["Enabled"] = True
            elif smbios_data.smbios_dictionary[self.model]["Wireless Model"] == device_probe.Broadcom.Chipsets.AirPortBrcm43224:
                print("- Enabling BCM94328 Networking Support")
                self.enable_kext("corecaptureElCap.kext", self.constants.corecaptureelcap_version, self.constants.corecaptureelcap_path)
                self.enable_kext("IO80211ElCap.kext", self.constants.io80211elcap_version, self.constants.io80211elcap_path)
                self.get_kext_by_bundle_path("IO80211ElCap.kext/Contents/PlugIns/AppleAirPortBrcm43224.kext")["Enabled"] = True
            elif smbios_data.smbios_dictionary[self.model]["Wireless Model"] == device_probe.Atheros.Chipsets.AirPortAtheros40:
                print("- Enabling Atheros Networking Support")
                self.enable_kext("corecaptureElCap.kext", self.constants.corecaptureelcap_version, self.constants.corecaptureelcap_path)
                self.enable_kext("IO80211ElCap.kext", self.constants.io80211elcap_version, self.constants.io80211elcap_path)
                self.get_kext_by_bundle_path("IO80211ElCap.kext/Contents/PlugIns/AirPortAtheros40.kext")["Enabled"] = True
            elif smbios_data.smbios_dictionary[self.model]["Wireless Model"] == device_probe.Broadcom.Chipsets.AirportBrcmNIC:
                self.enable_kext("AirportBrcmFixup.kext", self.constants.airportbcrmfixup_version, self.constants.airportbcrmfixup_path)
                # print(f"- Setting Wireless Card's Country Code: {self.computer.wifi.country_code}")
                # self.config["NVRAM"]["Add"]["7C436110-AB2A-4BBB-A880-FE41995C9F82"]["boot-args"] += f" brcmfx-country={self.computer.wifi.country_code}"
                if self.constants.enable_wake_on_wlan is True:
                    print("- Enabling Wake on WLAN support")
                    self.config["NVRAM"]["Add"]["7C436110-AB2A-4BBB-A880-FE41995C9F82"]["boot-args"] += f" -brcmfxwowl"

        # CPUFriend
        if self.model not in ["iMac7,1", "Xserve2,1", "Dortania1,1"] and self.constants.allow_oc_everywhere is False and self.constants.serial_settings != "None":
            pp_map_path = Path(self.constants.platform_plugin_plist_path) / Path(f"{self.model}/Info.plist")
            Path(self.constants.pp_kext_folder).mkdir()
            Path(self.constants.pp_contents_folder).mkdir()
            shutil.copy(pp_map_path, self.constants.pp_contents_folder)
            self.get_kext_by_bundle_path("CPUFriendDataProvider.kext")["Enabled"] = True

        # HID patches
        if smbios_data.smbios_dictionary[self.model]["CPU Generation"] <= cpu_data.cpu_data.penryn.value:
            print("- Adding IOHIDFamily patch")
            self.get_item_by_kv(self.config["Kernel"]["Patch"], "Identifier", "com.apple.iokit.IOHIDFamily")["Enabled"] = True

        # Legacy iSight patches
        try:
            if smbios_data.smbios_dictionary[self.model]["Legacy iSight"] is True:
                self.enable_kext("LegacyUSBVideoSupport.kext", self.constants.apple_isight_version, self.constants.apple_isight_path)
        except KeyError:
            pass

        # SSDT patches
        if smbios_data.smbios_dictionary[self.model]["CPU Generation"] == cpu_data.cpu_data.nehalem.value and not (self.model.startswith("MacPro") or self.model.startswith("Xserve")):
            # Applicable for consumer Nehalem
            print("- Adding SSDT-CPBG.aml")
            self.get_item_by_kv(self.config["ACPI"]["Add"], "Path", "SSDT-CPBG.aml")["Enabled"] = True
            shutil.copy(self.constants.pci_ssdt_path, self.constants.acpi_path)

        if cpu_data.cpu_data.sandy_bridge <= smbios_data.smbios_dictionary[self.model]["CPU Generation"] <= cpu_data.cpu_data.ivy_bridge.value:
            # Based on: https://egpu.io/forums/pc-setup/fix-dsdt-override-to-correct-error-12/
            # Applicable for Sandy and Ivy Bridge Macs
            print("- Enabling Windows 10 UEFI Audio support")
            self.get_item_by_kv(self.config["ACPI"]["Add"], "Path", "SSDT-PCI.aml")["Enabled"] = True
            self.get_item_by_kv(self.config["ACPI"]["Patch"], "Comment", "BUF0 to BUF1")["Enabled"] = True
            shutil.copy(self.constants.windows_ssdt_path, self.constants.acpi_path)

        # With macOS Monterey, Apple's SDXC driver requires the system to support VT-D
        # However pre-Ivy Bridge don't support this feature
        if smbios_data.smbios_dictionary[self.model]["CPU Generation"] <= cpu_data.cpu_data.sandy_bridge.value:
            if (self.constants.computer.sdxc_controller and not self.constants.custom_model) or (self.model.startswith("MacBookPro8") or self.model.startswith("Macmini5")):
                self.enable_kext("BigSurSDXC.kext", self.constants.bigsursdxc_version, self.constants.bigsursdxc_path)

        # USB Map
        usb_map_path = Path(self.constants.plist_folder_path) / Path("AppleUSBMaps/Info.plist")
        if (
            usb_map_path.exists()
            and (self.constants.allow_oc_everywhere is False or self.constants.allow_native_spoofs is True)
            and self.model not in ["Xserve2,1", "Dortania1,1"]
            and (self.model in model_array.Missing_USB_Map or self.constants.serial_settings in ["Moderate", "Advanced"])
        ):
            print("- Adding USB-Map.kext")
            Path(self.constants.map_kext_folder).mkdir()
            Path(self.constants.map_contents_folder).mkdir()
            shutil.copy(usb_map_path, self.constants.map_contents_folder)
            self.get_kext_by_bundle_path("USB-Map.kext")["Enabled"] = True

        if self.constants.allow_oc_everywhere is False:
            if self.constants.serial_settings != "None":
                if self.model == "MacBookPro9,1":
                    print("- Adding AppleMuxControl Override")
                    amc_map_path = Path(self.constants.plist_folder_path) / Path("AppleMuxControl/Info.plist")
                    self.config["DeviceProperties"]["Add"]["PciRoot(0x0)/Pci(0x1,0x0)/Pci(0x0,0x0)"] = {"agdpmod": "vit9696"}
                    Path(self.constants.amc_kext_folder).mkdir()
                    Path(self.constants.amc_contents_folder).mkdir()
                    shutil.copy(amc_map_path, self.constants.amc_contents_folder)
                    self.get_kext_by_bundle_path("AMC-Override.kext")["Enabled"] = True

                if self.model not in model_array.NoAGPMSupport:
                    print("- Adding AppleGraphicsPowerManagement Override")
                    agpm_map_path = Path(self.constants.plist_folder_path) / Path("AppleGraphicsPowerManagement/Info.plist")
                    Path(self.constants.agpm_kext_folder).mkdir()
                    Path(self.constants.agpm_contents_folder).mkdir()
                    shutil.copy(agpm_map_path, self.constants.agpm_contents_folder)
                    self.get_kext_by_bundle_path("AGPM-Override.kext")["Enabled"] = True

                if self.model in model_array.AGDPSupport:
                    print("- Adding AppleGraphicsDevicePolicy Override")
                    agdp_map_path = Path(self.constants.plist_folder_path) / Path("AppleGraphicsDevicePolicy/Info.plist")
                    Path(self.constants.agdp_kext_folder).mkdir()
                    Path(self.constants.agdp_contents_folder).mkdir()
                    shutil.copy(agdp_map_path, self.constants.agdp_contents_folder)
                    self.get_kext_by_bundle_path("AGDP-Override.kext")["Enabled"] = True

        if self.constants.serial_settings != "None":
            # AGPM Patch
            if self.model in model_array.DualGPUPatch:
                print("- Adding dual GPU patch")
                if not self.constants.custom_model and self.computer.dgpu and self.computer.dgpu.pci_path:
                    self.gfx0_path = self.computer.dgpu.pci_path
                    print(f"- Found GFX0 Device Path: {self.gfx0_path}")
                else:
                    if not self.constants.custom_model:
                        print("- Failed to find GFX0 Device path, falling back on known logic")
                    self.gfx0_path = "PciRoot(0x0)/Pci(0x1,0x0)/Pci(0x0,0x0)"

                if self.model in model_array.IntelNvidiaDRM and self.constants.drm_support is True:
                    print("- Prioritizing DRM support over Intel QuickSync")
                    self.config["DeviceProperties"]["Add"][self.gfx0_path] = {"agdpmod": "vit9696", "shikigva": 256}
                    self.config["DeviceProperties"]["Add"]["PciRoot(0x0)/Pci(0x2,0x0)"] = {
                        "name": binascii.unhexlify("23646973706C6179"),
                        "IOName": "#display",
                        "class-code": binascii.unhexlify("FFFFFFFF"),
                    }
                elif self.constants.serial_settings != "None":
                    self.config["DeviceProperties"]["Add"][self.gfx0_path] = {"agdpmod": "vit9696"}
            if self.model.startswith("iMac14,"):
                if self.computer.igpu and not self.computer.dgpu:
                    # Ensure that agdpmod is applied to iMac14,x with iGPU only
                    self.config["DeviceProperties"]["Add"]["PciRoot(0x0)/Pci(0x2,0x0)"] = {"agdpmod": "vit9696"}

        # Audio Patch
        if self.constants.set_alc_usage is True:
            if smbios_data.smbios_dictionary[self.model]["Max OS Supported"] <= os_data.os_data.high_sierra:
                # Models dropped in Mojave also lost Audio support
                # Xserves and MacPro4,1 are exceptions
                # iMac7,1 and iMac8,1 require AppleHDA/IOAudioFamily downgrade
                if not (self.model.startswith("Xserve") or self.model in ["MacPro4,1", "iMac7,1", "iMac8,1"]):
                    try:
                        smbios_data.smbios_dictionary[self.model]["nForce Chipset"]
                        hdef_path = "PciRoot(0x0)/Pci(0x8,0x0)"
                    except KeyError:
                        hdef_path = "PciRoot(0x0)/Pci(0x1b,0x0)"
                    # In AppleALC, MacPro3,1's original layout is already in use, forcing layout 13 instead
                    if self.model == "MacPro3,1":
                        self.config["DeviceProperties"]["Add"][hdef_path] = {
                            "apple-layout-id": 90,
                            "use-apple-layout-id": 1,
                            "alc-layout-id": 13,
                        }
                    else:
                        self.config["DeviceProperties"]["Add"][hdef_path] = {
                            "apple-layout-id": 90,
                            "use-apple-layout-id": 1,
                            "use-layout-id": 1,
                        }
                    self.enable_kext("AppleALC.kext", self.constants.applealc_version, self.constants.applealc_path)
            elif (self.model.startswith("MacPro") and self.model != "MacPro6,1") or self.model.startswith("Xserve"):
                # Used to enable Audio support for non-standard dGPUs
                self.enable_kext("AppleALC.kext", self.constants.applealc_version, self.constants.applealc_path)


        if self.constants.firewire_boot is True and generate_smbios.check_firewire(self.model) is True:
            # Enable FireWire Boot Support
            # Applicable for both native FireWire and Thunderbolt to FireWire adapters
            print("- Enabling FireWire Boot Support")
            self.enable_kext("IOFireWireFamily.kext", self.constants.fw_kext, self.constants.fw_family_path)
            self.enable_kext("IOFireWireSBP2.kext", self.constants.fw_kext, self.constants.fw_sbp2_path)
            self.enable_kext("IOFireWireSerialBusProtocolTransport.kext", self.constants.fw_kext, self.constants.fw_bus_path)
            self.get_kext_by_bundle_path("IOFireWireFamily.kext/Contents/PlugIns/AppleFWOHCI.kext")["Enabled"] = True


        def backlight_path_detection(self):
            if not self.constants.custom_model and self.computer.dgpu and self.computer.dgpu.pci_path:
                self.gfx0_path = self.computer.dgpu.pci_path
                print(f"- Found GFX0 Device Path: {self.gfx0_path}")
            else:
                if not self.constants.custom_model:
                    print("- Failed to find GFX0 Device path, falling back on known logic")
                if self.model in ["iMac11,1", "iMac11,3"]:
                    self.gfx0_path = "PciRoot(0x0)/Pci(0x3,0x0)/Pci(0x0,0x0)"
                elif self.model == "iMac10,1":
                    self.gfx0_path = "PciRoot(0x0)/Pci(0xc,0x0)/Pci(0x0,0x0)"
                else:
                    self.gfx0_path = "PciRoot(0x0)/Pci(0x1,0x0)/Pci(0x0,0x0)"

        def nvidia_patch(self, backlight_path):
            if not self.get_kext_by_bundle_path("WhateverGreen.kext")["Enabled"] is True:
                # Ensure WEG is enabled as we need if for Backlight patching
                self.enable_kext("WhateverGreen.kext", self.constants.whatevergreen_version, self.constants.whatevergreen_path)
            if self.model in ["iMac11,1", "iMac11,2", "iMac11,3", "iMac10,1"]:
                print("- Adding Nvidia Brightness Control and DRM patches")
                self.config["DeviceProperties"]["Add"][backlight_path] = {
                    "applbkl": binascii.unhexlify("01000000"),
                    "@0,backlight-control": binascii.unhexlify("01000000"),
                    "@0,built-in": binascii.unhexlify("01000000"),
                    "shikigva": 256,
                    "agdpmod": "vit9696",
                }
                if self.constants.custom_model and self.model == "iMac11,2":
                    # iMac11,2 can have either PciRoot(0x0)/Pci(0x3,0x0)/Pci(0x0,0x0) or PciRoot(0x0)/Pci(0x1,0x0)/Pci(0x0,0x0)
                    # Set both properties when we cannot run hardware detection
                    self.config["DeviceProperties"]["Add"]["PciRoot(0x0)/Pci(0x3,0x0)/Pci(0x0,0x0)"] = {
                        "applbkl": binascii.unhexlify("01000000"),
                        "@0,backlight-control": binascii.unhexlify("01000000"),
                        "@0,built-in": binascii.unhexlify("01000000"),
                        "shikigva": 256,
                        "agdpmod": "vit9696",
                    }
            elif self.model in ["iMac12,1", "iMac12,2"]:
                print("- Adding Nvidia Brightness Control and DRM patches")
                self.config["DeviceProperties"]["Add"][backlight_path] = {
                    "applbkl": binascii.unhexlify("01000000"),
                    "@0,backlight-control": binascii.unhexlify("01000000"),
                    "@0,built-in": binascii.unhexlify("01000000"),
                    "shikigva": 256,
                    "agdpmod": "vit9696",
                }
                print("- Disabling unsupported iGPU")
                self.config["DeviceProperties"]["Add"]["PciRoot(0x0)/Pci(0x2,0x0)"] = {
                    "name": binascii.unhexlify("23646973706C6179"),
                    "IOName": "#display",
                    "class-code": binascii.unhexlify("FFFFFFFF"),
                }
            shutil.copy(self.constants.backlight_injector_path, self.constants.kexts_path)
            self.get_kext_by_bundle_path("BacklightInjector.kext")["Enabled"] = True
            self.config["UEFI"]["Quirks"]["ForgeUefiSupport"] = True
            self.config["UEFI"]["Quirks"]["ReloadOptionRoms"] = True

        def amd_patch(self, backlight_path):
            print("- Adding AMD DRM patches")
            if not self.get_kext_by_bundle_path("WhateverGreen.kext")["Enabled"] is True:
                # Ensure WEG is enabled as we need if for Backlight patching
                self.enable_kext("WhateverGreen.kext", self.constants.whatevergreen_version, self.constants.whatevergreen_path)
            self.config["DeviceProperties"]["Add"][backlight_path] = {"shikigva": 128, "unfairgva": 1}
            if self.constants.custom_model and self.model == "iMac11,2":
                # iMac11,2 can have either PciRoot(0x0)/Pci(0x3,0x0)/Pci(0x0,0x0) or PciRoot(0x0)/Pci(0x1,0x0)/Pci(0x0,0x0)
                # Set both properties when we cannot run hardware detection
                self.config["DeviceProperties"]["Add"]["PciRoot(0x0)/Pci(0x3,0x0)/Pci(0x0,0x0)"] = {"shikigva": 128, "unfairgva": 1}
            if self.model in ["iMac12,1", "iMac12,2"]:
                print("- Disabling unsupported iGPU")
                self.config["DeviceProperties"]["Add"]["PciRoot(0x0)/Pci(0x2,0x0)"] = {
                    "name": binascii.unhexlify("23646973706C6179"),
                    "IOName": "#display",
                    "class-code": binascii.unhexlify("FFFFFFFF"),
                }
            elif self.model == "iMac10,1":
                if self.get_kext_by_bundle_path("AAAMouSSE.kext")["Enabled"] is False:
                    self.enable_kext("AAAMouSSE.kext", self.constants.mousse_version, self.constants.mousse_path)
            if self.computer and self.computer.dgpu:
                if self.computer.dgpu.arch == device_probe.AMD.Archs.Legacy_GCN_7000:
                    print("- Adding Legacy GCN Power Gate Patches")
                    self.config["DeviceProperties"]["Add"][backlight_path].update({
                        "rebuild-device-tree": 1,
                        "CAIL,CAIL_DisableDrmdmaPowerGating": 1,
                        "CAIL,CAIL_DisableGfxCGPowerGating": 1,
                        "CAIL,CAIL_DisableUVDPowerGating": 1,
                        "CAIL,CAIL_DisableVCEPowerGating": 1,
                        "agdpmod": "pikera",
                        "enable-gva-support": 1
                    })
            if self.constants.imac_model == "Legacy GCN":
                print("- Adding Legacy GCN Power Gate Patches")
                self.config["DeviceProperties"]["Add"][backlight_path].update({
                    "rebuild-device-tree": 1,
                    "CAIL,CAIL_DisableDrmdmaPowerGating": 1,
                    "CAIL,CAIL_DisableGfxCGPowerGating": 1,
                    "CAIL,CAIL_DisableUVDPowerGating": 1,
                    "CAIL,CAIL_DisableVCEPowerGating": 1,
                    "agdpmod": "pikera",
                    "enable-gva-support": 1
                })
                if self.model == "iMac11,2":
                    self.config["DeviceProperties"]["Add"]["PciRoot(0x0)/Pci(0x3,0x0)/Pci(0x0,0x0)"].update({
                        "rebuild-device-tree": 1,
                        "CAIL,CAIL_DisableDrmdmaPowerGating": 1,
                        "CAIL,CAIL_DisableGfxCGPowerGating": 1,
                        "CAIL,CAIL_DisableUVDPowerGating": 1,
                        "CAIL,CAIL_DisableVCEPowerGating": 1,
                        "agdpmod": "pikera",
                        "enable-gva-support": 1
                    })

        # Check GPU Vendor
        if self.constants.metal_build is True:
            backlight_path_detection(self)
            print("- Adding Metal GPU patches on request")
            if self.constants.imac_vendor == "AMD":
                amd_patch(self, self.gfx0_path)
            elif self.constants.imac_vendor == "Nvidia":
                nvidia_patch(self, self.gfx0_path)
            else:
                print("- Failed to find vendor")
        elif not self.constants.custom_model and self.model in model_array.LegacyGPU and self.computer.dgpu:
            print(f"- Detected dGPU: {utilities.friendly_hex(self.computer.dgpu.vendor_id)}:{utilities.friendly_hex(self.computer.dgpu.device_id)}")
            if self.computer.dgpu.arch in [
                device_probe.AMD.Archs.Legacy_GCN_7000,
                device_probe.AMD.Archs.Legacy_GCN_8000,
                device_probe.AMD.Archs.Legacy_GCN_9000,
                device_probe.AMD.Archs.Polaris,
                device_probe.AMD.Archs.Vega,
                device_probe.AMD.Archs.Navi,
            ]:
                backlight_path_detection(self)
                amd_patch(self, self.gfx0_path)
            elif self.computer.dgpu.arch == device_probe.NVIDIA.Archs.Kepler:
                backlight_path_detection(self)
                nvidia_patch(self, self.gfx0_path)
        if self.model in model_array.MacPro:
            if not self.constants.custom_model:
                for i, device in enumerate(self.computer.gpus):
                    print(f"- Found dGPU ({i + 1}): {utilities.friendly_hex(device.vendor_id)}:{utilities.friendly_hex(device.device_id)}")
                    self.config["#Revision"][f"Hardware-MacPro-dGPU-{i + 1}"] = f"{utilities.friendly_hex(device.vendor_id)}:{utilities.friendly_hex(device.device_id)}"

                    if device.pci_path and device.acpi_path:
                        print(f"- Found dGPU ({i + 1}) at {device.pci_path}")
                        if isinstance(device, device_probe.AMD):
                            print("- Adding Mac Pro, Xserve DRM patches")
                            self.config["DeviceProperties"]["Add"][device.pci_path] = {"shikigva": 128, "unfairgva": 1, "rebuild-device-tree": 1, "agdpmod": "pikera", "enable-gva-support": 1}
                        elif isinstance(device, device_probe.NVIDIA):
                            print("- Enabling Nvidia Output Patch")
                            self.config["DeviceProperties"]["Add"][device.pci_path] = {"rebuild-device-tree": 1, "agdpmod": "vit9696"}
                            self.config["UEFI"]["Quirks"]["ForgeUefiSupport"] = True
                            self.config["UEFI"]["Quirks"]["ReloadOptionRoms"] = True

                    else:
                        print(f"- Failed to find Device path for dGPU {i + 1}")
                        if isinstance(device, device_probe.AMD):
                            print("- Adding Mac Pro, Xserve DRM patches")
                            if "shikigva=128 unfairgva=1" not in self.config["NVRAM"]["Add"]["7C436110-AB2A-4BBB-A880-FE41995C9F82"]["boot-args"]:
                                print("- Falling back to boot-args")
                                self.config["NVRAM"]["Add"]["7C436110-AB2A-4BBB-A880-FE41995C9F82"]["boot-args"] += " shikigva=128 unfairgva=1 agdpmod=pikera radgva=1" + (
                                    " -wegtree" if "-wegtree" not in self.config["NVRAM"]["Add"]["7C436110-AB2A-4BBB-A880-FE41995C9F82"]["boot-args"] else ""
                                )
                        elif isinstance(device, device_probe.NVIDIA):
                            print("- Enabling Nvidia Output Patch")
                            if "-wegtree agdpmod=vit9696" not in self.config["NVRAM"]["Add"]["7C436110-AB2A-4BBB-A880-FE41995C9F82"]["boot-args"]:
                                print("- Falling back to boot-args")
                                self.config["NVRAM"]["Add"]["7C436110-AB2A-4BBB-A880-FE41995C9F82"]["boot-args"] += " -wegtree agdpmod=vit9696"
                            self.config["UEFI"]["Quirks"]["ForgeUefiSupport"] = True
                            self.config["UEFI"]["Quirks"]["ReloadOptionRoms"] = True

                if not self.computer.gpus:
                    print("- No socketed dGPU found")

            else:
                print("- Adding Mac Pro, Xserve DRM patches")
                self.config["NVRAM"]["Add"]["7C436110-AB2A-4BBB-A880-FE41995C9F82"]["boot-args"] += " shikigva=128 unfairgva=1 -wegtree"


        if not self.constants.custom_model:
            for i, device in enumerate(self.computer.gpus):
                if isinstance(device, device_probe.NVIDIA):
                    if (
                        device.arch in [device_probe.NVIDIA.Archs.Fermi, device_probe.NVIDIA.Archs.Maxwell, device_probe.NVIDIA.Archs.Pascal] or
                        (self.constants.force_nv_web is True and device.arch in [device_probe.NVIDIA.Archs.Tesla, device_probe.NVIDIA.Archs.Kepler])
                    ):
                        print(f"- Enabling Web Driver Patches for GPU ({i + 1}): {utilities.friendly_hex(device.vendor_id)}:{utilities.friendly_hex(device.device_id)}")
                        if device.pci_path and device.acpi_path:
                            if device.pci_path in self.config["DeviceProperties"]["Add"]:
                                self.config["DeviceProperties"]["Add"][device.pci_path].update({"disable-metal": 1, "force-compat": 1})
                            else:
                                self.config["DeviceProperties"]["Add"][device.pci_path] = {"disable-metal": 1, "force-compat": 1}
                            if self.get_kext_by_bundle_path("WhateverGreen.kext")["Enabled"] is False:
                                self.enable_kext("WhateverGreen.kext", self.constants.whatevergreen_version, self.constants.whatevergreen_path)
                            self.config["NVRAM"]["Add"]["7C436110-AB2A-4BBB-A880-FE41995C9F82"].update({"nvda_drv": binascii.unhexlify("31")})
                            if "nvda_drv" not in self.config["NVRAM"]["Delete"]["7C436110-AB2A-4BBB-A880-FE41995C9F82"]:
                                self.config["NVRAM"]["Delete"]["7C436110-AB2A-4BBB-A880-FE41995C9F82"] += ["nvda_drv"]
                        else:
                            if "ngfxgl=1 ngfxcompat=1" not in self.config["NVRAM"]["Add"]["7C436110-AB2A-4BBB-A880-FE41995C9F82"]["boot-args"]:
                                self.config["NVRAM"]["Add"]["7C436110-AB2A-4BBB-A880-FE41995C9F82"]["boot-args"] += " ngfxgl=1 ngfxcompat=1"
                            if self.get_kext_by_bundle_path("WhateverGreen.kext")["Enabled"] is False:
                                self.enable_kext("WhateverGreen.kext", self.constants.whatevergreen_version, self.constants.whatevergreen_path)
                            self.config["NVRAM"]["Add"]["7C436110-AB2A-4BBB-A880-FE41995C9F82"].update({"nvda_drv": binascii.unhexlify("31")})
                            if "nvda_drv" not in self.config["NVRAM"]["Delete"]["7C436110-AB2A-4BBB-A880-FE41995C9F82"]:
                                self.config["NVRAM"]["Delete"]["7C436110-AB2A-4BBB-A880-FE41995C9F82"] += ["nvda_drv"]


        if self.constants.disable_tb is True and self.model in ["MacBookPro11,1", "MacBookPro11,2", "MacBookPro11,3", "MacBookPro11,4", "MacBookPro11,5"]:
            print("- Disabling 2013-2014 laptop Thunderbolt Controller")
            if self.model in ["MacBookPro11,3", "MacBookPro11,5"]:
                # 15" dGPU models: IOACPIPlane:/_SB/PCI0@0/PEG1@10001/UPSB@0/DSB0@0/NHI0@0
                tb_device_path = "PciRoot(0x0)/Pci(0x1,0x1)/Pci(0x0,0x0)/Pci(0x0,0x0)/Pci(0x0,0x0)"
            else:
                # 13" and 15" iGPU 2013-2014 models: IOACPIPlane:/_SB/PCI0@0/P0P2@10000/UPSB@0/DSB0@0/NHI0@0
                tb_device_path = "PciRoot(0x0)/Pci(0x1,0x0)/Pci(0x0,0x0)/Pci(0x0,0x0)/Pci(0x0,0x0)"

            self.config["DeviceProperties"]["Add"][tb_device_path] = {"class-code": binascii.unhexlify("FFFFFFFF"), "device-id": binascii.unhexlify("FFFF0000")}

        if self.constants.software_demux is True and self.model in ["MacBookPro8,2", "MacBookPro8,3"]:
            print("- Enabling software demux")
            # Add ACPI patches
            self.get_item_by_kv(self.config["ACPI"]["Add"], "Path", "SSDT-DGPU.aml")["Enabled"] = True
            self.get_item_by_kv(self.config["ACPI"]["Patch"], "Comment", "_INI to XINI")["Enabled"] = True
            shutil.copy(self.constants.demux_ssdt_path, self.constants.acpi_path)
            # Disable dGPU
            # IOACPIPlane:/_SB/PCI0@0/P0P2@10000/GFX0@0
            self.config["DeviceProperties"]["Add"]["PciRoot(0x0)/Pci(0x1,0x0)/Pci(0x0,0x0)"] = {"class-code": binascii.unhexlify("FFFFFFFF"), "device-id": binascii.unhexlify("FFFF0000"), "IOName": "Dortania Disabled Card", "name": "Dortania Disabled Card"}
            self.config["DeviceProperties"]["Delete"]["PciRoot(0x0)/Pci(0x1,0x0)/Pci(0x0,0x0)"] = ["class-code", "device-id", "IOName", "name"]
            # Add AMDGPUWakeHandler
            self.enable_kext("AMDGPUWakeHandler.kext", self.constants.gpu_wake_version, self.constants.gpu_wake_path)

<<<<<<< HEAD
        # Pre-Force Touch trackpad support for macOS Ventura
        if smbios_data.smbios_dictionary[self.model]["CPU Generation"] < cpu_data.cpu_data.skylake.value:
            if self.model.startswith("MacBook"):
                # These units got force touch early, so ignore them
                if self.model not in ["MacBookPro11,4", "MacBookPro11,5", "MacBook8,1"]:
                    self.enable_kext("AppleUSBTopCase.kext", self.constants.topcase_version, self.constants.top_case_path)
                    self.get_kext_by_bundle_path("AppleUSBTopCase.kext/Contents/PlugIns/AppleUSBTCButtons.kext")["Enabled"] = True
                    self.get_kext_by_bundle_path("AppleUSBTopCase.kext/Contents/PlugIns/AppleUSBTCKeyboard.kext")["Enabled"] = True
                    self.get_kext_by_bundle_path("AppleUSBTopCase.kext/Contents/PlugIns/AppleUSBTCKeyEventDriver.kext")["Enabled"] = True
                    self.enable_kext("AppleUSBMultitouch.kext", self.constants.multitouch_version, self.constants.multitouch_path)


=======
>>>>>>> e6a3b00e
        # Bluetooth Detection
        if not self.constants.custom_model and self.computer.bluetooth_chipset:
            if self.computer.bluetooth_chipset in ["BRCM2070 Hub", "BRCM2046 Hub"]:
                print("- Fixing Legacy Bluetooth for macOS Monterey")
                self.enable_kext("BlueToolFixup.kext", self.constants.bluetool_version, self.constants.bluetool_path)
                self.enable_kext("Bluetooth-Spoof.kext", self.constants.btspoof_version, self.constants.btspoof_path)
            elif self.computer.bluetooth_chipset == "BRCM20702 Hub":
                # BCM94331 can include either BCM2070 or BRCM20702 v1 Bluetooth chipsets
                # Note Monterey only natively supports BRCM20702 v2 (found with BCM94360)
                # Due to this, BlueToolFixup is required to resolve Firmware Uploading on legacy chipsets
                if self.computer.wifi:
                    if self.computer.wifi.chipset == device_probe.Broadcom.Chipsets.AirPortBrcm4360:
                        print("- Fixing Legacy Bluetooth for macOS Monterey")
                        self.enable_kext("BlueToolFixup.kext", self.constants.bluetool_version, self.constants.bluetool_path)
            elif self.computer.bluetooth_chipset == "3rd Party Bluetooth 4.0 Hub":
                print("- Detected 3rd Party Chipset")
                self.enable_kext("BlueToolFixup.kext", self.constants.bluetool_version, self.constants.bluetool_path)
                print("- Enabling Bluetooth FeatureFlags")
                self.config["Kernel"]["Quirks"]["ExtendBTFeatureFlags"] = True
        elif smbios_data.smbios_dictionary[self.model]["Bluetooth Model"] <= bluetooth_data.bluetooth_data.BRCM20702_v1.value:
            print("- Fixing Legacy Bluetooth for macOS Monterey")
            self.enable_kext("BlueToolFixup.kext", self.constants.bluetool_version, self.constants.bluetool_path)
            if smbios_data.smbios_dictionary[self.model]["Bluetooth Model"] <= bluetooth_data.bluetooth_data.BRCM2070.value:
                self.enable_kext("Bluetooth-Spoof.kext", self.constants.btspoof_version, self.constants.btspoof_path)

        if self.constants.nvme_boot is True:
            print("- Enabling NVMe boot support")
            shutil.copy(self.constants.nvme_driver_path, self.constants.drivers_path)
            self.get_efi_binary_by_path("NvmExpressDxe.efi", "UEFI", "Drivers")["Enabled"] = True

        # Add OpenCanopy
        print("- Adding OpenCanopy GUI")
        shutil.rmtree(self.constants.resources_path, onerror=rmtree_handler)
        shutil.copy(self.constants.gui_path, self.constants.oc_folder)
        self.get_efi_binary_by_path("OpenCanopy.efi", "UEFI", "Drivers")["Enabled"] = True
        self.get_efi_binary_by_path("OpenRuntime.efi", "UEFI", "Drivers")["Enabled"] = True
        self.get_efi_binary_by_path("OpenLinuxBoot.efi", "UEFI", "Drivers")["Enabled"] = True
        # Exfat check
        if smbios_data.smbios_dictionary[self.model]["CPU Generation"] < cpu_data.cpu_data.sandy_bridge.value:
            # Sandy Bridge and newer Macs natively support ExFat
            print("- Adding ExFatDxeLegacy.efi")
            shutil.copy(self.constants.exfat_legacy_driver_path, self.constants.drivers_path)
            self.get_efi_binary_by_path("ExFatDxeLegacy.efi", "UEFI", "Drivers")["Enabled"] = True

        # Add UGA to GOP layer
        try:
            smbios_data.smbios_dictionary[self.model]["UGA Graphics"]
            print("- Adding UGA to GOP Patch")
            self.config["UEFI"]["Output"]["GopPassThrough"] = "Apple"
        except KeyError:
            pass

        # Check if model has 5K display
        # Apple has 2 modes for display handling on 5K iMacs and iMac Pro
        # If at any point in the boot chain an "unsupported" entry is loaded, the firmware will tell the
        # Display Controller to enter a 4K compatible mode that only uses a single DisplayPort 1.2 stream internally.
        # This is to prevent situations where the system would boot into an enviroment that cannot handle the custom
        # dual DisplayPort 1.2 streams the 5k Display uses

        # To work around this issue, we trick the firmware into loading OpenCore through Apple's Hardware Diagnostic Tests
        # Specifically hiding as Product.efi under '/System/Library/CoreServices/.diagnostics/Drivers/HardwareDrivers/Product.efi'
        # The reason chainloading via ./Drivers/HardwareDrivers is possible is thanks to it being loaded via an encrypted file buffer
        # whereas other drivers like ./qa_logger.efi is invoked via Device Path.

        try:
            smbios_data.smbios_dictionary[self.model]["5K Display"]
            print("- Adding 5K Display Patch")
            # Set LauncherPath to '/boot.efi'
            # This is to ensure that only the Mac's firmware presents the boot option, but not OpenCore
            # https://github.com/acidanthera/OpenCorePkg/blob/0.7.6/Library/OcAppleBootPolicyLib/OcAppleBootPolicyLib.c#L50-L73
            self.config["Misc"]["Boot"]["LauncherPath"] = "\\boot.efi"
            # Setup diags.efi chainloading
            self.chainload_diags()
        except KeyError:
            pass

        # With macOS 13, Ventura, Apple removed the Skylake graphics stack. However due to the lack of inovation
        # with the Kaby lake and Coffee Lake iGPUs, we're able to spoof ourselves to natively support them

        # Currently the following iGPUs we need to be considerate of:
        # - HD530 (mobile):  0x191B0006


        # | GPU      | Model            | Device ID | Platform ID | New Device ID | New Platform ID |
        # | -------- | ---------------- | --------- | ----------- | ------------- | --------------- |
        # | HD 515   | MacBook9,1       | 0x191E    | 0x131E0003  |
        # | Iris 540 | MacBookPro13,1/2 | 0x1926    | 0x19160002  | 0x5926        | 0x59260002
        # | HD 530   | MacBookPro13,3   | 0x191B    | 0x191B0006  | 0x591B        | 0x591B0006      |
        # | HD 530   | iMac17,1         | 0x1912    | 0x19120001  | 0x5912        | 0x59120003      |




        if self.constants.xhci_boot is True:
            print("- Adding USB 3.0 Controller Patch")
            print("- Adding XhciDxe.efi and UsbBusDxe.efi")
            shutil.copy(self.constants.xhci_driver_path, self.constants.drivers_path)
            shutil.copy(self.constants.usb_bus_driver_path, self.constants.drivers_path)
            self.get_efi_binary_by_path("XhciDxe.efi", "UEFI", "Drivers")["Enabled"] = True
            self.get_efi_binary_by_path("UsbBusDxe.efi", "UEFI", "Drivers")["Enabled"] = True

        # ThirdPartDrives Check
        if self.constants.allow_3rd_party_drives is True:
            for drive in ["SATA 2.5", "SATA 3.5", "mSATA"]:
                if drive in smbios_data.smbios_dictionary[self.model]["Stock Storage"]:
                    if not self.constants.custom_model:
                        if self.computer.third_party_sata_ssd is True:
                            print("- Adding SATA Hibernation Patch")
                            self.config["Kernel"]["Quirks"]["ThirdPartyDrives"] = True
                            break
                    else:
                        print("- Adding SATA Hibernation Patch")
                        self.config["Kernel"]["Quirks"]["ThirdPartyDrives"] = True
                        break

        # Apple RAID Card check
        if not self.constants.custom_model:
            if self.computer.storage:
                for storage_controller in self.computer.storage:
                    if storage_controller.vendor_id == 0x106b and storage_controller.device_id == 0x008A:
                        # AppleRAIDCard.kext only supports pci106b,8a
                        self.enable_kext("AppleRAIDCard.kext", self.constants.apple_raid_version, self.constants.apple_raid_path)
                        break
        elif self.model.startswith("XServe"):
            # For XServes, assume RAID is present
            # Namely due to Xserve2,1 being limited to 10.7, thus no hardware detection
            self.enable_kext("AppleRAIDCard.kext", self.constants.apple_raid_version, self.constants.apple_raid_path)

        # DEBUG Settings
        if self.constants.verbose_debug is True:
            print("- Enabling Verbose boot")
            self.config["NVRAM"]["Add"]["7C436110-AB2A-4BBB-A880-FE41995C9F82"]["boot-args"] += " -v"
        if self.constants.kext_debug is True:
            print("- Enabling DEBUG Kexts")
            self.config["NVRAM"]["Add"]["7C436110-AB2A-4BBB-A880-FE41995C9F82"]["boot-args"] += " -liludbgall liludump=90"
            # Disabled due to macOS Monterey crashing shortly after kernel init
            # Use DebugEnhancer.kext instead
            # self.config["NVRAM"]["Add"]["7C436110-AB2A-4BBB-A880-FE41995C9F82"]["boot-args"] += " msgbuf=1048576"
        print("- Enable Beta Lilu support")
        self.config["NVRAM"]["Add"]["7C436110-AB2A-4BBB-A880-FE41995C9F82"]["boot-args"] += " -lilubetaall"
        if self.constants.opencore_debug is True:
            print("- Enabling DEBUG OpenCore")
            self.config["Misc"]["Debug"]["Target"] = 0x43
            self.config["Misc"]["Debug"]["DisplayLevel"] = 0x80000042
        if self.constants.showpicker is True:
            print("- Enabling ShowPicker")
            self.config["Misc"]["Boot"]["ShowPicker"] = True
        else:
            print("- Hiding OpenCore picker")
            self.config["Misc"]["Boot"]["ShowPicker"] = False
        if self.constants.vault is True:
            print("- Setting Vault configuration")
            self.config["Misc"]["Security"]["Vault"] = "Secure"
            self.get_efi_binary_by_path("OpenShell.efi", "Misc", "Tools")["Enabled"] = False
        if self.constants.sip_status is False or self.constants.custom_sip_value:
            # Work-around 12.3 bug where Electron apps no longer launch with SIP lowered
            # Unknown whether this is intended behavior or not, revisit with 12.4
            print("- Adding ipc_control_port_options=0 to boot-args")
            self.config["NVRAM"]["Add"]["7C436110-AB2A-4BBB-A880-FE41995C9F82"]["boot-args"] += " ipc_control_port_options=0"
            # Adds AutoPkgInstaller for Automatic OpenCore-Patcher installation
            # Only install if running the GUI (AutoPkg-Assets.pkg requires the GUI)
            if self.constants.wxpython_variant is True:
                self.enable_kext("AutoPkgInstaller.kext", self.constants.autopkg_version, self.constants.autopkg_path)
            if self.constants.custom_sip_value:
                print(f"- Setting SIP value to: {self.constants.custom_sip_value}")
                self.config["NVRAM"]["Add"]["7C436110-AB2A-4BBB-A880-FE41995C9F82"]["csr-active-config"] = utilities.string_to_hex(self.constants.custom_sip_value.lstrip("0x"))
            elif self.constants.sip_status is False:
                print("- Set SIP to allow Root Volume patching")
                self.config["NVRAM"]["Add"]["7C436110-AB2A-4BBB-A880-FE41995C9F82"]["csr-active-config"] = binascii.unhexlify("02080000")

        # if self.constants.amfi_status is False:
        #     print("- Disabling AMFI")
        #     self.config["NVRAM"]["Add"]["7C436110-AB2A-4BBB-A880-FE41995C9F82"]["boot-args"] += " amfi_get_out_of_my_way=1"
        if self.constants.disable_cs_lv is True:
            print("- Disabling Library Validation")
            self.get_item_by_kv(self.config["Kernel"]["Patch"], "Comment", "Disable Library Validation Enforcement")["Enabled"] = True
            self.config["NVRAM"]["Add"]["4D1FDA02-38C7-4A6A-9CC6-4BCCA8B30102"]["OCLP-Settings"] += " -allow_amfi"
            # CSLVFixup simply patches out __RESTRICT and __restrict out of the Music.app Binary
            # Ref: https://pewpewthespells.com/blog/blocking_code_injection_on_ios_and_os_x.html
            self.enable_kext("CSLVFixup.kext", self.constants.cslvfixup_version, self.constants.cslvfixup_path)
        if self.constants.secure_status is False:
            print("- Disabling SecureBootModel")
            self.config["Misc"]["Security"]["SecureBootModel"] = "Disabled"
            if self.constants.force_vmm is True:
                print("- Forcing VMM patchset to support OTA updates")
                self.get_item_by_kv(self.config["Kernel"]["Patch"], "Comment", "Reroute kern.hv_vmm_present patch (1)")["Enabled"] = True
                self.get_item_by_kv(self.config["Kernel"]["Patch"], "Comment", "Reroute kern.hv_vmm_present patch (2)")["Enabled"] = True
        if self.constants.serial_settings in ["Moderate", "Advanced"]:
            print("- Enabling USB Rename Patches")
            self.get_item_by_kv(self.config["ACPI"]["Patch"], "Comment", "XHC1 to SHC1")["Enabled"] = True
            self.get_item_by_kv(self.config["ACPI"]["Patch"], "Comment", "EHC1 to EH01")["Enabled"] = True
            self.get_item_by_kv(self.config["ACPI"]["Patch"], "Comment", "EHC2 to EH02")["Enabled"] = True
        if self.constants.custom_cpu_model == 0 or self.constants.custom_cpu_model == 1:
            self.config["NVRAM"]["Add"]["4D1FDA02-38C7-4A6A-9CC6-4BCCA8B30102"]["revcpu"] = self.constants.custom_cpu_model
            if self.constants.custom_cpu_model_value != "":
                print(f"- Adding custom CPU Name: {self.constants.custom_cpu_model_value}")
                self.config["NVRAM"]["Add"]["4D1FDA02-38C7-4A6A-9CC6-4BCCA8B30102"]["revcpuname"] = self.constants.custom_cpu_model_value
            else:
                print("- Adding CPU Name Patch")
            if self.get_kext_by_bundle_path("RestrictEvents.kext")["Enabled"] is False:
                self.enable_kext("RestrictEvents.kext", self.constants.restrictevents_version, self.constants.restrictevents_path)
        if self.model == self.constants.override_smbios:
            print("- Adding -no_compat_check")
            self.config["NVRAM"]["Add"]["7C436110-AB2A-4BBB-A880-FE41995C9F82"]["boot-args"] += " -no_compat_check"
        if self.constants.disk != "":
            self.disk_type()
        if self.constants.validate is False:
            print("- Adding bootmgfw.efi BlessOverride")
            self.config["Misc"]["BlessOverride"] += ["\\EFI\\Microsoft\\Boot\\bootmgfw.efi"]
        try:
            if self.constants.dGPU_switch is True:
                smbios_data.smbios_dictionary[self.model]["Switchable GPUs"]
                print("- Allowing GMUX switching in Windows")
                self.config["Booter"]["Quirks"]["SignalAppleOS"] = True
        except KeyError:
            pass
        if (
            self.model.startswith("MacBook")
            and (
                smbios_data.smbios_dictionary[self.model]["CPU Generation"] == cpu_data.cpu_data.haswell.value or
                smbios_data.smbios_dictionary[self.model]["CPU Generation"] == cpu_data.cpu_data.broadwell.value
            )
        ):
            # Fix Virtual Machine support for non-macOS OSes
            # Haswell and Broadwell MacBooks lock out the VMX bit if booting UEFI Windows
            print("- Enabling VMX Bit for non-macOS OSes")
            self.config["UEFI"]["Quirks"]["EnableVmx"] = True
        if self.constants.allow_fv_root is True:
            # apfs.kext has an undocumented boot-arg that allows FileVault usage on broken APFS seals (-arv_allow_fv)
            # This is however hidden behind kern.development, thus we patch _apfs_filevault_allowed to always return true
            # Note this function was added in 11.3 (20E232, 20.4), older builds do not support this (ie. 11.2.3)
            print("- Allowing FileVault on Root Patched systems")
            self.get_item_by_kv(self.config["Kernel"]["Patch"], "Identifier", "com.apple.filesystems.apfs")["Enabled"] = True
            # Lets us check in sys_patch.py if config supports FileVault
            self.config["NVRAM"]["Add"]["4D1FDA02-38C7-4A6A-9CC6-4BCCA8B30102"]["OCLP-Settings"] += " -allow_fv"
        if self.constants.disable_msr_power_ctl is True:
            print("- Disabling Firmware Throttling")
            if smbios_data.smbios_dictionary[self.model]["CPU Generation"] >= cpu_data.cpu_data.nehalem.value:
                # Nehalem and newer systems force firmware throttling via MSR_POWER_CTL
                self.enable_kext("SimpleMSR.kext", self.constants.simplemsr_version, self.constants.simplemsr_path)
        if self.constants.disable_connectdrivers is True:
            print("- Disabling ConnectDrivers")
            self.config["UEFI"]["ConnectDrivers"] = False
        if self.constants.nvram_write is False:
            print("- Disabling Hardware NVRAM Write")
            self.config["NVRAM"]["WriteFlash"] = False
        if self.get_item_by_kv(self.config["Kernel"]["Patch"], "Comment", "Reroute kern.hv_vmm_present patch (1)")["Enabled"] is True and self.constants.set_content_caching is True:
            # Add Content Caching patch
            print("- Fixing Content Caching support")
            if self.get_kext_by_bundle_path("RestrictEvents.kext")["Enabled"] is False:
                self.enable_kext("RestrictEvents.kext", self.constants.restrictevents_version, self.constants.restrictevents_path)
            self.config["NVRAM"]["Add"]["7C436110-AB2A-4BBB-A880-FE41995C9F82"]["boot-args"] += " -revasset"
        if self.get_kext_by_bundle_path("RestrictEvents.kext")["Enabled"] is False:
            # Ensure this is done at the end so all previous RestrictEvents patches are applied
            # RestrictEvents and EFICheckDisabler will confilict if both are injected
            self.enable_kext("EFICheckDisabler.kext", self.constants.restrictevents_version, self.constants.efi_disabler_path)
        if self.constants.set_vmm_cpuid is True:
            # Should be unneeded with our sysctl VMM patch, however for reference purposes we'll leave it here
            # Ref: https://forums.macrumors.com/threads/opencore-on-the-mac-pro.2207814/
            self.config["Kernel"]["Emulate"]["Cpuid1Data"] = binascii.unhexlify("00000000000000000000008000000000")
            self.config["Kernel"]["Emulate"]["Cpuid1Mask"] = binascii.unhexlify("00000000000000000000008000000000")

    def set_smbios(self):
        spoofed_model = self.model
        if self.constants.override_smbios == "Default":
            if self.constants.serial_settings != "None":
                print("- Setting macOS Monterey Supported SMBIOS")
                if self.constants.allow_native_spoofs is True:
                    spoofed_model = self.model
                else:
                    spoofed_model = generate_smbios.set_smbios_model_spoof(self.model)
        else:
            spoofed_model = self.constants.override_smbios
        print(f"- Using Model ID: {spoofed_model}")
        try:
            spoofed_board = smbios_data.smbios_dictionary[spoofed_model]["Board ID"]
            print(f"- Using Board ID: {spoofed_board}")
        except KeyError:
            spoofed_board = ""
        self.spoofed_model = spoofed_model
        self.spoofed_board = spoofed_board
        if self.constants.allow_oc_everywhere is False or self.constants.allow_native_spoofs is True:
            self.config["#Revision"]["Spoofed-Model"] = f"{self.spoofed_model} - {self.constants.serial_settings}"

        # Setup menu
        def minimal_serial_patch(self):
            # Generate Firmware Features
            fw_feature = generate_smbios.generate_fw_features(self.model, self.constants.custom_model)
            # fw_feature = self.patch_firmware_feature()
            fw_feature = hex(fw_feature).lstrip("0x").rstrip("L").strip()
            print(f"- Setting Firmware Feature: {fw_feature}")
            fw_feature = utilities.string_to_hex(fw_feature)

            # FirmwareFeatures
            self.config["PlatformInfo"]["PlatformNVRAM"]["FirmwareFeatures"] = fw_feature
            self.config["PlatformInfo"]["PlatformNVRAM"]["FirmwareFeaturesMask"] = fw_feature
            self.config["PlatformInfo"]["SMBIOS"]["FirmwareFeatures"] = fw_feature
            self.config["PlatformInfo"]["SMBIOS"]["FirmwareFeaturesMask"] = fw_feature

            # Board ID
            self.config["PlatformInfo"]["DataHub"]["BoardProduct"] = self.spoofed_board
            self.config["PlatformInfo"]["PlatformNVRAM"]["BID"] = self.spoofed_board
            self.config["PlatformInfo"]["SMBIOS"]["BoardProduct"] = self.spoofed_board

            # Model (ensures tables are not mismatched, even if we're not spoofing)
            self.config["PlatformInfo"]["DataHub"]["SystemProductName"] = self.model
            self.config["PlatformInfo"]["SMBIOS"]["SystemProductName"] = self.model
            self.config["PlatformInfo"]["SMBIOS"]["BoardVersion"] = self.model

            # ProcessorType (when RestrictEvent's CPU naming is used)
            if self.constants.custom_cpu_model == 0 or self.constants.custom_cpu_model == 1:
                self.config["PlatformInfo"]["SMBIOS"]["ProcessorType"] = 1537

            # Avoid incorrect Firmware Updates
            self.config["NVRAM"]["Add"]["7C436110-AB2A-4BBB-A880-FE41995C9F82"]["run-efi-updater"] = "No"
            self.config["PlatformInfo"]["SMBIOS"]["BIOSVersion"] = "9999.999.999.999.999"

            # Update tables
            self.config["PlatformInfo"]["UpdateNVRAM"] = True
            self.config["PlatformInfo"]["UpdateSMBIOS"] = True
            self.config["PlatformInfo"]["UpdateDataHub"] = True

            if self.constants.custom_serial_number != "" and self.constants.custom_board_serial_number != "":
                print("- Adding custom serial numbers")
                sn = self.constants.custom_serial_number
                mlb = self.constants.custom_board_serial_number

                # Serial Number
                self.config["PlatformInfo"]["SMBIOS"]["ChassisSerialNumber"] = sn
                self.config["PlatformInfo"]["SMBIOS"]["SystemSerialNumber"] = sn
                self.config["PlatformInfo"]["DataHub"]["SystemSerialNumber"] = sn
                self.config["PlatformInfo"]["PlatformNVRAM"]["SystemSerialNumber"] = sn
                self.config["NVRAM"]["Add"]["4D1FDA02-38C7-4A6A-9CC6-4BCCA8B30102"]["OCLP-Spoofed-SN"] = sn

                # Board Serial Number
                self.config["PlatformInfo"]["SMBIOS"]["BoardSerialNumber"] = mlb
                self.config["PlatformInfo"]["PlatformNVRAM"]["BoardSerialNumber"] = mlb
                self.config["NVRAM"]["Add"]["4D1FDA02-38C7-4A6A-9CC6-4BCCA8B30102"]["OCLP-Spoofed-MLB"] = mlb



        def moderate_serial_patch(self):
            if self.constants.custom_cpu_model == 0 or self.constants.custom_cpu_model == 1:
                self.config["PlatformInfo"]["Generic"]["ProcessorType"] = 1537
            if self.constants.custom_serial_number != "" and self.constants.custom_board_serial_number != "":
                print("- Adding custom serial numbers")
                self.config["PlatformInfo"]["Generic"]["SystemSerialNumber"] = self.constants.custom_serial_number
                self.config["PlatformInfo"]["Generic"]["MLB"] = self.constants.custom_board_serial_number
                self.config["NVRAM"]["Add"]["4D1FDA02-38C7-4A6A-9CC6-4BCCA8B30102"]["OCLP-Spoofed-SN"] = self.constants.custom_serial_number
                self.config["NVRAM"]["Add"]["4D1FDA02-38C7-4A6A-9CC6-4BCCA8B30102"]["OCLP-Spoofed-MLB"] = self.constants.custom_board_serial_number
            self.config["NVRAM"]["Add"]["7C436110-AB2A-4BBB-A880-FE41995C9F82"]["run-efi-updater"] = "No"
            self.config["PlatformInfo"]["Automatic"] = True
            self.config["PlatformInfo"]["UpdateDataHub"] = True
            self.config["PlatformInfo"]["UpdateNVRAM"] = True
            self.config["PlatformInfo"]["UpdateSMBIOS"] = True
            self.config["UEFI"]["ProtocolOverrides"]["DataHub"] = True
            self.config["PlatformInfo"]["Generic"]["SystemProductName"] = self.spoofed_model

        def advanced_serial_patch(self):
            if self.constants.custom_cpu_model == 0 or self.constants.custom_cpu_model == 1:
                self.config["PlatformInfo"]["Generic"]["ProcessorType"] = 1537
            if self.constants.custom_serial_number == "" or self.constants.custom_board_serial_number == "":
                macserial_output = subprocess.run([self.constants.macserial_path] + f"-g -m {self.spoofed_model} -n 1".split(), stdout=subprocess.PIPE, stderr=subprocess.STDOUT)
                macserial_output = macserial_output.stdout.decode().strip().split(" | ")
                sn = macserial_output[0]
                mlb = macserial_output[1]
            else:
                sn = self.constants.custom_serial_number
                mlb = self.constants.custom_board_serial_number
            self.config["NVRAM"]["Add"]["7C436110-AB2A-4BBB-A880-FE41995C9F82"]["run-efi-updater"] = "No"
            self.config["PlatformInfo"]["Automatic"] = True
            self.config["PlatformInfo"]["UpdateDataHub"] = True
            self.config["PlatformInfo"]["UpdateNVRAM"] = True
            self.config["PlatformInfo"]["UpdateSMBIOS"] = True
            self.config["UEFI"]["ProtocolOverrides"]["DataHub"] = True
            self.config["PlatformInfo"]["Generic"]["ROM"] = binascii.unhexlify("0016CB445566")
            self.config["PlatformInfo"]["Generic"]["SystemProductName"] = self.spoofed_model
            self.config["PlatformInfo"]["Generic"]["SystemSerialNumber"] = sn
            self.config["PlatformInfo"]["Generic"]["MLB"] = mlb
            self.config["PlatformInfo"]["Generic"]["SystemUUID"] = str(uuid.uuid4()).upper()
            self.config["NVRAM"]["Add"]["4D1FDA02-38C7-4A6A-9CC6-4BCCA8B30102"]["OCLP-Spoofed-SN"] = sn
            self.config["NVRAM"]["Add"]["4D1FDA02-38C7-4A6A-9CC6-4BCCA8B30102"]["OCLP-Spoofed-MLB"] = mlb


        if self.constants.serial_settings == "Moderate":
            print("- Using Moderate SMBIOS patching")
            moderate_serial_patch(self)
        elif self.constants.serial_settings == "Advanced":
            print("- Using Advanced SMBIOS patching")
            advanced_serial_patch(self)
        elif self.constants.serial_settings == "Minimal":
            print("- Using Minimal SMBIOS patching")
            self.spoofed_model = self.model
            minimal_serial_patch(self)
        else:
            # Update DataHub to resolve Lilu Race Condition
            # macOS Monterey will somtimes not present the boardIdentifier in the DeviceTree on UEFI 1.2 or older Mac,
            # Thus resulting in an infitinte loop as Lilu tries to request the Board ID
            # To resolve this, set PlatformInfo -> DataHub -> BoardProduct and enable UpdateDataHub

            # Note 1: Only apply if system is UEFI 1.2, this is generally Ivy Bridge and older, excluding MacPro6,1
            # Note 2: Flipping 'UEFI -> ProtocolOverrides -> DataHub' will break hibernation
            if (smbios_data.smbios_dictionary[self.model]["CPU Generation"] <= cpu_data.cpu_data.ivy_bridge.value and self.model != "MacPro6,1"):
                print("- Detected UEFI 1.2 or older Mac, updating BoardProduct")
                self.config["PlatformInfo"]["DataHub"]["BoardProduct"] = self.spoofed_board
                self.config["PlatformInfo"]["UpdateDataHub"] = True

            if self.constants.custom_serial_number != "" and self.constants.custom_board_serial_number != "":
                print("- Adding custom serial numbers")
                self.config["PlatformInfo"]["Automatic"] = True
                self.config["PlatformInfo"]["UpdateDataHub"] = True
                self.config["PlatformInfo"]["UpdateNVRAM"] = True
                self.config["PlatformInfo"]["UpdateSMBIOS"] = True
                self.config["UEFI"]["ProtocolOverrides"]["DataHub"] = True
                self.config["PlatformInfo"]["Generic"]["SystemSerialNumber"] = self.constants.custom_serial_number
                self.config["PlatformInfo"]["Generic"]["MLB"] = self.constants.custom_board_serial_number
                self.config["NVRAM"]["Add"]["4D1FDA02-38C7-4A6A-9CC6-4BCCA8B30102"]["OCLP-Spoofed-SN"] = self.constants.custom_serial_number
                self.config["NVRAM"]["Add"]["4D1FDA02-38C7-4A6A-9CC6-4BCCA8B30102"]["OCLP-Spoofed-MLB"] = self.constants.custom_board_serial_number

        # USB Map and CPUFriend Patching
        if (
            self.constants.allow_oc_everywhere is False
            and self.model not in ["Xserve2,1", "Dortania1,1"]
            and (self.model in model_array.Missing_USB_Map or self.constants.serial_settings in ["Moderate", "Advanced"])
        ):
            new_map_ls = Path(self.constants.map_contents_folder) / Path("Info.plist")
            map_config = plistlib.load(Path(new_map_ls).open("rb"))
            # Strip unused USB maps
            for entry in list(map_config["IOKitPersonalities_x86_64"]):
                if not entry.startswith(self.model):
                    map_config["IOKitPersonalities_x86_64"].pop(entry)
                else:
                    try:
                        map_config["IOKitPersonalities_x86_64"][entry]["model"] = self.spoofed_model
                        if self.constants.serial_settings in ["Minimal", "None"]:
                            if map_config["IOKitPersonalities_x86_64"][entry]["IONameMatch"] == "EH01":
                                map_config["IOKitPersonalities_x86_64"][entry]["IONameMatch"] = "EHC1"
                            if map_config["IOKitPersonalities_x86_64"][entry]["IONameMatch"] == "EH02":
                                map_config["IOKitPersonalities_x86_64"][entry]["IONameMatch"] = "EHC2"
                            if map_config["IOKitPersonalities_x86_64"][entry]["IONameMatch"] == "SHC1":
                                map_config["IOKitPersonalities_x86_64"][entry]["IONameMatch"] = "XHC1"
                    except KeyError:
                        continue
            plistlib.dump(map_config, Path(new_map_ls).open("wb"), sort_keys=True)
        if self.constants.allow_oc_everywhere is False and self.model not in ["iMac7,1", "Xserve2,1", "Dortania1,1"] and self.constants.disallow_cpufriend is False and self.constants.serial_settings != "None":
            # Adjust CPU Friend Data to correct SMBIOS
            new_cpu_ls = Path(self.constants.pp_contents_folder) / Path("Info.plist")
            cpu_config = plistlib.load(Path(new_cpu_ls).open("rb"))
            string_stuff = str(cpu_config["IOKitPersonalities"]["CPUFriendDataProvider"]["cf-frequency-data"])
            string_stuff = string_stuff.replace(self.model, self.spoofed_model)
            string_stuff = ast.literal_eval(string_stuff)
            cpu_config["IOKitPersonalities"]["CPUFriendDataProvider"]["cf-frequency-data"] = string_stuff
            plistlib.dump(cpu_config, Path(new_cpu_ls).open("wb"), sort_keys=True)

        if self.constants.allow_oc_everywhere is False and self.constants.serial_settings != "None":
            if self.model == "MacBookPro9,1":
                new_amc_ls = Path(self.constants.amc_contents_folder) / Path("Info.plist")
                amc_config = plistlib.load(Path(new_amc_ls).open("rb"))
                amc_config["IOKitPersonalities"]["AppleMuxControl"]["ConfigMap"][self.spoofed_board] = amc_config["IOKitPersonalities"]["AppleMuxControl"]["ConfigMap"].pop(self.model)
                for entry in list(amc_config["IOKitPersonalities"]["AppleMuxControl"]["ConfigMap"]):
                    if not entry.startswith(self.spoofed_board):
                        amc_config["IOKitPersonalities"]["AppleMuxControl"]["ConfigMap"].pop(entry)
                plistlib.dump(amc_config, Path(new_amc_ls).open("wb"), sort_keys=True)
            if self.model not in model_array.NoAGPMSupport:
                new_agpm_ls = Path(self.constants.agpm_contents_folder) / Path("Info.plist")
                agpm_config = plistlib.load(Path(new_agpm_ls).open("rb"))
                agpm_config["IOKitPersonalities"]["AGPM"]["Machines"][self.spoofed_board] = agpm_config["IOKitPersonalities"]["AGPM"]["Machines"].pop(self.model)
                if self.model == "MacBookPro6,2":
                    # Force G State to not exceed moderate state
                    # Ref: https://github.com/fabioiop/MBP-2010-GPU-Panic-fix
                    print("- Patching G State for MacBookPro6,2")
                    for gpu in ["Vendor10deDevice0a34", "Vendor10deDevice0a29"]:
                        agpm_config["IOKitPersonalities"]["AGPM"]["Machines"][self.spoofed_board][gpu]["BoostPState"] = [2, 2, 2, 2]
                        agpm_config["IOKitPersonalities"]["AGPM"]["Machines"][self.spoofed_board][gpu]["BoostTime"] = [2, 2, 2, 2]

                for entry in list(agpm_config["IOKitPersonalities"]["AGPM"]["Machines"]):
                    if not entry.startswith(self.spoofed_board):
                        agpm_config["IOKitPersonalities"]["AGPM"]["Machines"].pop(entry)

                plistlib.dump(agpm_config, Path(new_agpm_ls).open("wb"), sort_keys=True)
            if self.model in model_array.AGDPSupport:
                new_agdp_ls = Path(self.constants.agdp_contents_folder) / Path("Info.plist")
                agdp_config = plistlib.load(Path(new_agdp_ls).open("rb"))
                agdp_config["IOKitPersonalities"]["AppleGraphicsDevicePolicy"]["ConfigMap"][self.spoofed_board] = agdp_config["IOKitPersonalities"]["AppleGraphicsDevicePolicy"]["ConfigMap"].pop(
                    self.model
                )
                for entry in list(agdp_config["IOKitPersonalities"]["AppleGraphicsDevicePolicy"]["ConfigMap"]):
                    if not entry.startswith(self.spoofed_board):
                        agdp_config["IOKitPersonalities"]["AppleGraphicsDevicePolicy"]["ConfigMap"].pop(entry)
                plistlib.dump(agdp_config, Path(new_agdp_ls).open("wb"), sort_keys=True)

    @staticmethod
    def get_item_by_kv(iterable, key, value):
        item = None
        for i in iterable:
            if i[key] == value:
                item = i
                break
        return item

    def get_kext_by_bundle_path(self, bundle_path):
        kext = self.get_item_by_kv(self.config["Kernel"]["Add"], "BundlePath", bundle_path)
        if not kext:
            print(f"- Could not find kext {bundle_path}!")
            raise IndexError
        return kext

    def get_efi_binary_by_path(self, bundle_path, entry_location, efi_type):
        efi_binary = self.get_item_by_kv(self.config[entry_location][efi_type], "Path", bundle_path)
        if not efi_binary:
            print(f"- Could not find {efi_type}: {bundle_path}!")
            raise IndexError
        return efi_binary

    def enable_kext(self, kext_name, kext_version, kext_path, check=False):
        kext = self.get_kext_by_bundle_path(kext_name)

        if callable(check) and not check():
            # Check failed
            return

        print(f"- Adding {kext_name} {kext_version}")
        shutil.copy(kext_path, self.constants.kexts_path)
        kext["Enabled"] = True

    def cleanup(self):
        print("- Cleaning up files")
        # Remove unused entries
        # TODO: Consolidate into a single for loop
        for entry in list(self.config["ACPI"]["Add"]):
            if not entry["Enabled"]:
                self.config["ACPI"]["Add"].remove(entry)
        for entry in list(self.config["ACPI"]["Patch"]):
            if not entry["Enabled"]:
                self.config["ACPI"]["Patch"].remove(entry)
        for entry in list(self.config["Booter"]["Patch"]):
            if not entry["Enabled"]:
                self.config["Booter"]["Patch"].remove(entry)
        for entry in list(self.config["Kernel"]["Add"]):
            if not entry["Enabled"]:
                self.config["Kernel"]["Add"].remove(entry)
        for entry in list(self.config["Kernel"]["Patch"]):
            if not entry["Enabled"]:
                self.config["Kernel"]["Patch"].remove(entry)
        for entry in list(self.config["Misc"]["Tools"]):
            if not entry["Enabled"]:
                self.config["Misc"]["Tools"].remove(entry)
        for entry in list(self.config["UEFI"]["Drivers"]):
            if not entry["Enabled"]:
                self.config["UEFI"]["Drivers"].remove(entry)

        plistlib.dump(self.config, Path(self.constants.plist_path).open("wb"), sort_keys=True)
        for kext in self.constants.kexts_path.rglob("*.zip"):
            with zipfile.ZipFile(kext) as zip_file:
                zip_file.extractall(self.constants.kexts_path)
            kext.unlink()

        for item in self.constants.oc_folder.rglob("*.zip"):
            with zipfile.ZipFile(item) as zip_file:
                zip_file.extractall(self.constants.oc_folder)
            item.unlink()

        if not self.constants.recovery_status:
            # Crashes in RecoveryOS for unknown reason
            for i in self.constants.build_path.rglob("__MACOSX"):
                shutil.rmtree(i)

        Path(self.constants.opencore_zip_copied).unlink()

    def sign_files(self):
        if self.constants.vault is True:
            if utilities.check_command_line_tools() is True:
                # sign.command checks for the existance of '/usr/bin/strings' however does not verify whether it's executable
                # sign.command will continue to run and create an unbootable OpenCore.efi due to the missing strings binary
                # macOS has dummy binaries that just reroute to the actual binaries after you install Xcode's Command Line Tools
                print("- Vaulting EFI")
                subprocess.run([str(self.constants.vault_path), f"{self.constants.oc_folder}/"], stdout=subprocess.PIPE, stderr=subprocess.STDOUT)
            else:
                print("- Missing Command Line tools, skipping Vault for saftey reasons")
                print("- Install via 'xcode-select --install' and rerun OCLP if you wish to vault this config")

    def build_opencore(self):
        self.build_efi()
        if self.constants.allow_oc_everywhere is False or self.constants.allow_native_spoofs is True or (self.constants.custom_serial_number != "" and self.constants.custom_board_serial_number != ""):
            self.set_smbios()
        self.cleanup()
        self.sign_files()
        print("")
        print(f"Your OpenCore EFI for {self.model} has been built at:")
        print(f"    {self.constants.opencore_release_folder}")
        print("")
        if self.constants.gui_mode is False:
            input("Press [Enter] to continue\n")<|MERGE_RESOLUTION|>--- conflicted
+++ resolved
@@ -765,7 +765,6 @@
             # Add AMDGPUWakeHandler
             self.enable_kext("AMDGPUWakeHandler.kext", self.constants.gpu_wake_version, self.constants.gpu_wake_path)
 
-<<<<<<< HEAD
         # Pre-Force Touch trackpad support for macOS Ventura
         if smbios_data.smbios_dictionary[self.model]["CPU Generation"] < cpu_data.cpu_data.skylake.value:
             if self.model.startswith("MacBook"):
@@ -777,9 +776,6 @@
                     self.get_kext_by_bundle_path("AppleUSBTopCase.kext/Contents/PlugIns/AppleUSBTCKeyEventDriver.kext")["Enabled"] = True
                     self.enable_kext("AppleUSBMultitouch.kext", self.constants.multitouch_version, self.constants.multitouch_path)
 
-
-=======
->>>>>>> e6a3b00e
         # Bluetooth Detection
         if not self.constants.custom_model and self.computer.bluetooth_chipset:
             if self.computer.bluetooth_chipset in ["BRCM2070 Hub", "BRCM2046 Hub"]:
