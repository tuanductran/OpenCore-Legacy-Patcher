--- conflicted
+++ resolved
@@ -112,13 +112,8 @@
 
         print("- Determining if macOS drive matches boot drive")
 
-<<<<<<< HEAD
-        should_notify = subprocess.run(["defaults", "read", "~/Library/Preferences/com.dortania.opencore-legacy-patcher", "AutoPatch_Notify_Mismatched_Disks"], stdout=subprocess.PIPE).stdout.decode("utf-8").strip()
-        if should_notify in ["0", "false"]:
-=======
         should_notify = global_settings.global_settings().read_property("AutoPatch_Notify_Mismatched_Disks")
         if should_notify is False:
->>>>>>> 82544348
             print("- Skipping due to user preference")
         else:
             if settings.booted_oc_disk:
