--- conflicted
+++ resolved
@@ -506,21 +506,12 @@
         print("- Merging general legacy PrivateFrameworks")
         utilities.elevated(["rsync", "-r", "-i", "-a", f"{self.constants.payload_apple_private_frameworks_path_accel}/", self.mount_private_frameworks], stdout=subprocess.PIPE)
         if self.constants.detected_os > os_data.os_data.catalina:
-<<<<<<< HEAD
-            print("- Adding IOHID-Fixup.plist")
-            utilities.process_status(
-                utilities.elevated(["rsync", "-r", "-i", "-a", f"{self.constants.payload_apple_lauchd_path_accel}/", self.mount_syslaunchd], stdout=subprocess.PIPE, stderr=subprocess.STDOUT)
-            )
-            utilities.process_status(utilities.elevated(["chmod", "755", f"{self.mount_syslaunchd}/IOHID-Fixup.plist"], stdout=subprocess.PIPE, stderr=subprocess.STDOUT))
-            utilities.process_status(utilities.elevated(["chown", "root:wheel", f"{self.mount_syslaunchd}/IOHID-Fixup.plist"], stdout=subprocess.PIPE, stderr=subprocess.STDOUT))
-=======
             # With PatcherSupportPkg v0.2.0, IOHID-Fixup.plist is deprecated and integrated into SkyLight patch set
             if (Path(self.mount_lauchd) / Path("IOHID-Fixup.plist")).exists():
                 print("- Stripping legacy IOHID-Fixup.plist")
                 utilities.process_status(
-                    utilities.elevated(["rm", "-f", f"{self.mount_lauchd}/IOHID-Fixup.plist"], stdout=subprocess.PIPE, stderr=subprocess.STDOUT)
+                    utilities.elevated(["rm", "-f", f"{self.mount_syslaunchd}/IOHID-Fixup.plist"], stdout=subprocess.PIPE, stderr=subprocess.STDOUT)
                 )
->>>>>>> 874a0557
         else:
             print("- Disabling Library Validation")
             utilities.process_status(
