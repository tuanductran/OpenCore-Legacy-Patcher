--- conflicted
+++ resolved
@@ -198,362 +198,6 @@
         return list_disks
 
 
-<<<<<<< HEAD
-class SeedType(enum.IntEnum):
-    """
-    Enum for catalog types
-
-    Variants:
-        DeveloperSeed:  Developer Beta (Part of the Apple Developer Program)
-        PublicSeed:     Public Beta
-        CustomerSeed:   AppleSeed Program (Generally mirrors DeveloperSeed)
-        PublicRelease:  Public Release
-    """
-    DeveloperSeed: int = 0
-    PublicSeed:    int = 1
-    CustomerSeed:  int = 2
-    PublicRelease: int = 3
-
-
-class RemoteInstallerCatalog:
-    """
-    Parses Apple's Software Update catalog and finds all macOS installers.
-    """
-
-    def __init__(self, seed_override: SeedType = SeedType.PublicRelease, os_override: int = os_data.os_data.sequoia) -> None:
-
-        self.catalog_url: str = self._construct_catalog_url(seed_override, os_override)
-
-        self.available_apps:        dict = self._parse_catalog()
-        self.available_apps_latest: dict = self._list_newest_installers_only()
-
-
-    def _construct_catalog_url(self, seed_type: SeedType, os_kernel: int) -> str:
-        """
-        Constructs the catalog URL based on the seed type
-
-        Parameters:
-            seed_type (SeedType): The seed type to use
-
-        Returns:
-            str: The catalog URL
-        """
-
-        url: str = CATALOG_URL_BASE
-
-        os_version: str = os_data.os_conversion.kernel_to_os(os_kernel)
-        os_version = "10.16" if os_version == "11" else os_version
-        if os_version not in CATALOG_URL_VARIANTS:
-            logging.error(f"OS version {os_version} is not supported, defaulting to latest")
-            os_version = CATALOG_URL_VARIANTS[0]
-
-        url += f"-{os_version}"
-        if seed_type == SeedType.DeveloperSeed:
-            url += f"seed"
-        elif seed_type == SeedType.PublicSeed:
-            url += f"beta"
-        elif seed_type == SeedType.CustomerSeed:
-            url += f"customerseed"
-
-        did_find_variant: bool = False
-        for variant in CATALOG_URL_VARIANTS:
-            if variant in url:
-                did_find_variant = True
-            if did_find_variant:
-                url += f"-{variant}"
-
-        url += f"{CATALOG_URL_EXTENSION}"
-
-        return url
-
-
-    def _fetch_catalog(self) -> dict:
-        """
-        Fetches the catalog from Apple's servers
-
-        Returns:
-            dict: The catalog as a dictionary
-        """
-
-        catalog: dict = {}
-
-        if network_handler.NetworkUtilities(self.catalog_url).verify_network_connection() is False:
-            return catalog
-
-        try:
-            catalog = plistlib.loads(network_handler.NetworkUtilities().get(self.catalog_url).content)
-        except plistlib.InvalidFileException:
-            return {}
-
-        return catalog
-
-    def _parse_catalog(self) -> dict:
-        """
-        Parses the catalog and returns a dictionary of available installers
-
-        Returns:
-            dict: Dictionary of available installers
-        """
-        available_apps: dict = {}
-
-        catalog: dict = self._fetch_catalog()
-        if not catalog:
-            return available_apps
-
-        if "Products" not in catalog:
-            return available_apps
-
-        for product in catalog["Products"]:
-            if "ExtendedMetaInfo" not in catalog["Products"][product]:
-                continue
-            if "Packages" not in catalog["Products"][product]:
-                continue
-            if "InstallAssistantPackageIdentifiers" not in catalog["Products"][product]["ExtendedMetaInfo"]:
-                continue
-            if "SharedSupport" not in catalog["Products"][product]["ExtendedMetaInfo"]["InstallAssistantPackageIdentifiers"]:
-                continue
-
-            for bm_package in catalog["Products"][product]["Packages"]:
-
-                if Path(bm_package["URL"]).name not in ["Info.plist", "com_apple_MobileAsset_MacSoftwareUpdate.plist"]:
-                    continue
-
-                try:
-                    build_plist = plistlib.loads(network_handler.NetworkUtilities().get(bm_package["URL"]).content)
-                except plistlib.InvalidFileException:
-                    continue
-
-                result = {}
-                if Path(bm_package["URL"]).name == "com_apple_MobileAsset_MacSoftwareUpdate.plist":
-                    result = self._parse_mobile_asset_plist(build_plist)
-                else:
-                    result = self._legacy_parse_info_plist(build_plist)
-
-                if result == {}:
-                    continue
-
-                download_link = None
-                integrity     = None
-                size          = None
-                date = catalog["Products"][product]["PostDate"]
-
-                for ia_package in catalog["Products"][product]["Packages"]:
-                    if "InstallAssistant.pkg" not in ia_package["URL"]:
-                        continue
-                    if "URL" not in ia_package:
-                        continue
-                    if "IntegrityDataURL" not in ia_package:
-                        continue
-
-                    download_link = ia_package["URL"]
-                    integrity     = ia_package["IntegrityDataURL"]
-                    size          = ia_package["Size"] if ia_package["Size"] else 0
-
-                if any([download_link, size, integrity]) is None:
-                    continue
-
-                available_apps.update({
-                    product: {
-                        "Version":   result["Version"],
-                        "Build":     result["Build"],
-                        "Link":      download_link,
-                        "Size":      size,
-                        "integrity": integrity,
-                        "Source":   "Apple Inc.",
-                        "Variant":   result["Variant"],
-                        "OS":        result["OS"],
-                        "Models":    result["Models"],
-                        "Date":      date
-                    }
-                })
-
-        available_apps = {k: v for k, v in sorted(available_apps.items(), key=lambda x: x[1]['Version'])}
-
-        return available_apps
-
-
-    def _legacy_parse_info_plist(self, data: dict) -> dict:
-        """
-        Legacy version of parsing for installer details through Info.plist
-        """
-
-        if "MobileAssetProperties" not in data:
-            return {}
-        if "SupportedDeviceModels" not in data["MobileAssetProperties"]:
-            return {}
-        if "OSVersion" not in data["MobileAssetProperties"]:
-            return {}
-        if "Build" not in data["MobileAssetProperties"]:
-            return {}
-
-        # Ensure Apple Silicon specific Installers are not listed
-        if "VMM-x86_64" not in data["MobileAssetProperties"]["SupportedDeviceModels"]:
-            return {}
-
-        version = data["MobileAssetProperties"]["OSVersion"]
-        build   = data["MobileAssetProperties"]["Build"]
-
-        catalog = ""
-        try:
-            catalog = data["MobileAssetProperties"]["BridgeVersionInfo"]["CatalogURL"]
-        except KeyError:
-            pass
-
-        if any([version, build]) is None:
-            return {}
-
-        return {
-            "Version":   version,
-            "Build":     build,
-            "Source":   "Apple Inc.",
-            "Variant":   self._catalog_to_variant(catalog),
-            "OS":        os_data.os_conversion.os_to_kernel(version),
-            "Models":    data["MobileAssetProperties"]["SupportedDeviceModels"],
-        }
-
-
-    def _parse_mobile_asset_plist(self, data: dict) -> dict:
-        """
-        Parses the MobileAsset plist for installer details
-
-        With macOS Sequoia beta 1, the Info.plist was missing and as such this method was introduced
-        """
-
-        for entry in data["Assets"]:
-            if "SupportedDeviceModels" not in entry:
-                continue
-            if "VMM-x86_64" not in entry["SupportedDeviceModels"]:
-                continue
-            if "OSVersion" not in entry:
-                continue
-            if "Build" not in entry:
-                continue
-
-            build       = entry["Build"]
-            version     = entry["OSVersion"]
-
-            catalog_url = ""
-            try:
-                catalog_url = entry["BridgeVersionInfo"]["CatalogURL"]
-            except KeyError:
-                pass
-
-            return {
-                "Version":   version,
-                "Build":     build,
-                "Source":   "Apple Inc.",
-                "Variant":   self._catalog_to_variant(catalog_url),
-                "OS":        os_data.os_conversion.os_to_kernel(version),
-                "Models":    entry["SupportedDeviceModels"],
-            }
-
-        return {}
-
-
-    def _catalog_to_variant(self, catalog: str) -> SeedType:
-        """
-        Converts the Catalog URL to a SeedType
-        """
-        if "beta" in catalog:
-            return SeedType.PublicSeed
-        elif "customerseed" in catalog:
-            return SeedType.CustomerSeed
-        elif "seed" in catalog:
-            return SeedType.DeveloperSeed
-        return SeedType.PublicRelease
-
-
-    def _list_newest_installers_only(self) -> dict:
-        """
-        Returns a dictionary of the newest macOS installers only.
-        Primarily used to avoid overwhelming the user with a list of
-        installers that are not the newest version.
-
-        Returns:
-            dict: A dictionary of the newest macOS installers only.
-        """
-
-        if self.available_apps is None:
-            return {}
-
-        newest_apps: dict = self.available_apps.copy()
-        supported_versions = ["10.13", "10.14", "10.15", "11", "12", "13", "14"]
-
-        for version in supported_versions:
-            remote_version_minor = 0
-            remote_version_security = 0
-            os_builds = []
-
-            # First determine the largest version
-            for ia in newest_apps:
-                if newest_apps[ia]["Version"].startswith(version):
-                    if newest_apps[ia]["Variant"] not in [SeedType.CustomerSeed, SeedType.DeveloperSeed, SeedType.PublicSeed]:
-                        remote_version = newest_apps[ia]["Version"].split(".")
-                        if remote_version[0] == "10":
-                            remote_version.pop(0)
-                            remote_version.pop(0)
-                        else:
-                            remote_version.pop(0)
-                        if int(remote_version[0]) > remote_version_minor:
-                            remote_version_minor = int(remote_version[0])
-                            remote_version_security = 0 # Reset as new minor version found
-                        if len(remote_version) > 1:
-                            if int(remote_version[1]) > remote_version_security:
-                                remote_version_security = int(remote_version[1])
-
-            # Now remove all versions that are not the largest
-            for ia in list(newest_apps):
-                # Don't use Beta builds to determine latest version
-                if newest_apps[ia]["Variant"] in [SeedType.CustomerSeed, SeedType.DeveloperSeed, SeedType.PublicSeed]:
-                    continue
-
-                if newest_apps[ia]["Version"].startswith(version):
-                    remote_version = newest_apps[ia]["Version"].split(".")
-                    if remote_version[0] == "10":
-                        remote_version.pop(0)
-                        remote_version.pop(0)
-                    else:
-                        remote_version.pop(0)
-                    if int(remote_version[0]) < remote_version_minor:
-                        newest_apps.pop(ia)
-                        continue
-                    if int(remote_version[0]) == remote_version_minor:
-                        if len(remote_version) > 1:
-                            if int(remote_version[1]) < remote_version_security:
-                                newest_apps.pop(ia)
-                                continue
-                        else:
-                            if remote_version_security > 0:
-                                newest_apps.pop(ia)
-                                continue
-
-                    # Remove duplicate builds
-                    #   ex.  macOS 12.5.1 has 2 builds in the Software Update Catalog
-                    #   ref: https://twitter.com/classicii_mrmac/status/1560357471654379522
-                    if newest_apps[ia]["Build"] in os_builds:
-                        newest_apps.pop(ia)
-                        continue
-
-                    os_builds.append(newest_apps[ia]["Build"])
-
-        # Remove Betas if there's a non-beta version available
-        for ia in list(newest_apps):
-            if newest_apps[ia]["Variant"] in [SeedType.CustomerSeed, SeedType.DeveloperSeed, SeedType.PublicSeed]:
-                for ia2 in newest_apps:
-                    if newest_apps[ia2]["Version"].split(".")[0] == newest_apps[ia]["Version"].split(".")[0] and newest_apps[ia2]["Variant"] not in [SeedType.CustomerSeed, SeedType.DeveloperSeed, SeedType.PublicSeed]:
-                        newest_apps.pop(ia)
-                        break
-
-        # Remove EOL versions (n-3)
-        for ia in list(newest_apps):
-            if newest_apps[ia]["Version"].split('.')[0] < supported_versions[-3]:
-                newest_apps.pop(ia)
-
-        return newest_apps
-
-
-=======
->>>>>>> ae423888
 class LocalInstallerCatalog:
     """
     Finds all macOS installers on the local machine.
