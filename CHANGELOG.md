--- conflicted
+++ resolved
@@ -33,11 +33,7 @@
   - utilities.py:
     - Fix indexing error on Device Paths (thx [@Ausdauersportler](https://github.com/Ausdauersportler))
 - Increment Binaries:
-<<<<<<< HEAD
-  - PatcherSupportPkg 1.2.1 - release
-=======
-  - PatcherSupportPkg 1.2.2 - release
->>>>>>> 12395acc
+- PatcherSupportPkg 1.2.2 - release
 
 ## 0.6.7
 - Resolve partition buttons overlapping in Install OpenCore UI
