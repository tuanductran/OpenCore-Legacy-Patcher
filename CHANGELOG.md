--- conflicted
+++ resolved
@@ -14,7 +14,9 @@
 - Resolve low power mode on MacPro6,1
   - Credit to CaseyJ's [PCI Bus Enumeration Patch](https://github.com/AMD-OSX/AMD_Vanilla/pull/196)
 - Resolve PCI eject menu appearing on unsupported hardware
-<<<<<<< HEAD
+- Resolve kernel panic on wake for AMD TeraScale 1 and Nvidia Tesla 8000 series GPUs
+- Resolve graphics corruption on wake for TeraScale 1
+  - Patch currently limited to Ventura and newer
 - Backend changes:
   - Rename OCLP-Helper to OpenCore-Patcher-Helper
     - Allows for better identification when displaying prompts
@@ -31,11 +33,6 @@
       - Implement proper UI call backs on long processes
         - ex. Root patching
       - Implement default selections for disks and installers
-=======
-- Resolve kernel panic on wake for AMD TeraScale 1 and Nvidia Tesla 8000 series GPUs
-- Resolve graphics corruption on wake for TeraScale 1
-  - Patch currently limited to Ventura and newer
->>>>>>> 034a30a2
 - Increment Binaries:
   - PatcherSupportPkg 1.0.1 - release
   - OpenCorePkg 0.9.2 - release
