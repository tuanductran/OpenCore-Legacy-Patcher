--- conflicted
+++ resolved
@@ -7,13 +7,10 @@
 - Add support for Universal 2 distribution (x86_64 and ARM64)
   - Drops Rosetta requirement on Apple Silicon Macs
   - Note building from source will require Python 3.11 or newer and up-to-date Python modules
-<<<<<<< HEAD
 - Resolve dGPU support for MacBookPro14,3 in macOS Sonoma
 - Resolve USB ethernet support in macOS Sonoma
   - For Ethernet dongles based on ECM protocol (ex. Realtek)
-=======
 - Update font handling code, fixing font issues on Yosemite and El Capitan
->>>>>>> b4644f4b
 - Increment Binaries:
   - OpenCorePkg 0.9.3 - release
   - Lilu 1.6.6 - release
