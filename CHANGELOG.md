--- conflicted
+++ resolved
@@ -3,7 +3,7 @@
 ## 0.4.8
 - Ensure Apple Silicon-specific installers are not listed
   - ie. M2 specific build (21F2092)
-<<<<<<< HEAD
+- Avoid adding OpenCore icon in boot picker if Windows bootloader on same partition
 - Ventura Specific Updates:
   - Switch boot.efi model patch to iMac18,1
   - Resolve pre-Force Touch Trackpad support in Ventura
@@ -24,9 +24,6 @@
 - Increment Binaries:
   - Lilu 1.6.1 rolling (8542170)
   - FeatureUnlock 1.0.9 rolling (b7c1dd0)
-=======
-- Avoid adding OpenCore icon in boot picker if Windows bootloader on same partition
->>>>>>> 5a96852e
 
 ## 0.4.7
 - Fix crashing on defaults parsing
