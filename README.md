<div align="center">
             <img src="docs/images/OC-Patcher.png" alt="OpenCore Patcher Logo" width="256" />
             <h1>OpenCore Legacy Patcher</h1>
</div>

A Python-based project revolving around [Acidanthera's OpenCorePkg](https://github.com/acidanthera/OpenCorePkg) and [Lilu](https://github.com/acidanthera/Lilu) for both running and unlocking features in macOS on supported and unsupported Macs.

Our project's main goal is to breathe new life into Macs no longer supported by Apple, allowing for the installation and usage of macOS Big Sur and newer on machines as old as 2007.

----------

![GitHub all releases](https://img.shields.io/github/downloads/dortania/OpenCore-Legacy-Patcher/total?color=white&style=plastic) ![GitHub top language](https://img.shields.io/github/languages/top/dortania/OpenCore-Legacy-Patcher?color=4B8BBE&style=plastic) ![Discord](https://img.shields.io/discord/417165963327176704?color=7289da&label=discord&style=plastic)

----------

Noteworthy features of OpenCore Legacy Patcher:

* Support for macOS Big Sur, Monterey, Ventura, and Sonoma
* Native Over the Air (OTA) System Updates
* Supports Penryn and newer Macs
* Full support for WPA Wi-Fi and Personal Hotspot on BCM943224 and newer wireless chipsets
* System Integrity Protection, FileVault 2, .im4m Secure Boot and Vaulting
* Recovery OS, Safe Mode and Single-user Mode booting on non-native OSes
* Unlocks features such as Sidecar and AirPlay to Mac even on native Macs
* Enables enhanced SATA and NVMe power management on non-Apple storage devices
* Zero firmware patching required (ie. APFS ROM patching)
* Graphics acceleration for both Metal and non-Metal GPUs

----------

Note: Only clean-installs and upgrades are supported. macOS Big Sur installs already patched with other patchers, such as [Patched Sur](https://github.com/BenSova/Patched-Sur) or [bigmac](https://github.com/StarPlayrX/bigmac), cannot be used due to broken file integrity with APFS snapshots and SIP.

* You can, however, reinstall macOS with this patcher and retain your original data

Note 2: Currently, OpenCore Legacy Patcher officially supports patching to run macOS Big Sur through Sonoma installs. For older OSes, OpenCore may function; however, support is currently not provided from Dortania.

* For macOS Mojave and Catalina support, we recommend the use of [dosdude1's patchers](http://dosdude1.com)

## Getting Started

To start using the project, please see our in-depth guide:

* [OpenCore Legacy Patcher Guide](https://dortania.github.io/OpenCore-Legacy-Patcher/)

## Support

This project is offered on an AS-IS basis, we do not guarantee support for any issues that may arise. However, there is a community server with other passionate users and developers that can aid you:

* [OpenCore Patcher Paradise Discord Server](https://discord.gg/rqdPgH8xSN)
  * Keep in mind that the Discord server is maintained by the community, so we ask everyone to be respectful.
  * Please review our docs on [how to debug with OpenCore](https://dortania.github.io/OpenCore-Legacy-Patcher/DEBUG.html) to gather important information to help others with troubleshooting.

## Running from source

To run the project from source, see here: [Build and run from source](./SOURCE.md)

## Credits

* [Acidanthera](https://github.com/Acidanthera)
  * OpenCorePkg, as well as many of the core kexts and tools
* [DhinakG](https://github.com/DhinakG)
  * Main co-author
* [Khronokernel](https://github.com/Khronokernel)
  * Main co-author
* [Ausdauersportler](https://github.com/Ausdauersportler)
  * iMacs Metal GPUs Upgrade Patch set and documentation
  * Great amounts of help with debugging, and code suggestions
* [vit9696](https://github.com/vit9696)
  * Endless amount of help troubleshooting, determining fixes and writing patches
* [ASentientBot](https://github.com/ASentientBot), [EduCovas](https://github.com/educovas) and [ASentientHedgehog](https://github.com/moosethegoose2213)
  * Legacy Acceleration Patch set and documentation, [Moraea Organization](https://github.com/moraea)
* [cdf](https://github.com/cdf)
  * Mac Pro on OpenCore Patch set and documentation
  * [Innie](https://github.com/cdf/Innie) and [NightShiftEnabler](https://github.com/cdf/NightShiftEnabler)
* [Syncretic](https://forums.macrumors.com/members/syncretic.1173816/)
  * [AAAMouSSE](https://forums.macrumors.com/threads/mp3-1-others-sse-4-2-emulation-to-enable-amd-metal-driver.2206682/), [telemetrap](https://forums.macrumors.com/threads/mp3-1-others-sse-4-2-emulation-to-enable-amd-metal-driver.2206682/post-28447707) and [SurPlus](https://github.com/reenigneorcim/SurPlus)
* [dosdude1](https://github.com/dosdude1)
  * Main author of the [original GUI](https://github.com/dortania/OCLP-GUI)
  * Development of previous patchers, laying out much of what needs to be patched
* [parrotgeek1](https://github.com/parrotgeek1)
  * [VMM Patch Set](https://github.com/dortania/OpenCore-Legacy-Patcher/blob/4a8f61a01da72b38a4b2250386cc4b497a31a839/payloads/Config/config.plist#L1222-L1281)
* [BarryKN](https://github.com/BarryKN)
  * Development of previous patchers, laying out much of what needs to be patched
* [mario_bros_tech](https://github.com/mariobrostech) and the rest of the Unsupported Mac Discord
  * Catalyst that started OpenCore Legacy Patcher
* [arter97](https://github.com/arter97/)
  * [SimpleMSR](https://github.com/arter97/SimpleMSR/) to disable firmware throttling in Nehalem+ MacBooks without batteries
* [Mr.Macintosh](https://mrmacintosh.com)
  * Endless hours helping architect and troubleshoot many portions of the project
* [flagers](https://github.com/flagersgit)
  * Aid with Nvidia Web Driver research and development
* [joevt](https://github.com/joevt)
  * [FixPCIeLinkrate](https://github.com/joevt/joevtApps)
* [Jazzzny](https://github.com/Jazzzny)
  * Research and various contributions to the project
  * UEFI Legacy XHCI research and development
  * NVIDIA OpenCL research and development
  * `MacBook5,2` research and development
    * LegacyKeyboardInjector
  * Pre-Ivy Bridge Aquantia Ethernet Patch
  * Non-Metal Photo Booth Patch for Monterey+
  * GUI and Backend Development
    * Updater UI
    * macOS Downloader UI
    * Downloader UI
    * USB Top Case probing
    * Developer root patching
  * Vaulting implementation
<<<<<<< HEAD
  * macOS 15 3802 Helios Research
=======
  * UEFI bootx64.efi research
  * universal2 build research
  * Various documentation contributions
>>>>>>> a074baa2
* Amazing users who've graciously donate hardware:
  * [JohnD](https://forums.macrumors.com/members/johnd.53633/) - 2013 Mac Pro
  * [SpiGAndromeda](https://github.com/SpiGAndromeda) - AMD Vega 64
  * [turbomacs](https://github.com/turbomacs) - 2014 5k iMac
  * [vinaypundith](https://forums.macrumors.com/members/vinaypundith.1212357/) - MacBook7,1
   * [ThatStella7922](https://github.com/ThatStella7922) - 2017 13" MacBook Pro (A1708)
  * zephar - 2008 Mac Pro
  * jazo97 - 2011 15" MacBook Pro
  * And others (reach out if we forgot you!)
* MacRumors and Unsupported Mac Communities
  * Endless testing and reporting issues
* Apple
  * for macOS and many of the kexts, frameworks and other binaries we reimplemented into newer OSes<|MERGE_RESOLUTION|>--- conflicted
+++ resolved
@@ -106,13 +106,10 @@
     * USB Top Case probing
     * Developer root patching
   * Vaulting implementation
-<<<<<<< HEAD
   * macOS 15 3802 Helios Research
-=======
   * UEFI bootx64.efi research
   * universal2 build research
   * Various documentation contributions
->>>>>>> a074baa2
 * Amazing users who've graciously donate hardware:
   * [JohnD](https://forums.macrumors.com/members/johnd.53633/) - 2013 Mac Pro
   * [SpiGAndromeda](https://github.com/SpiGAndromeda) - AMD Vega 64
